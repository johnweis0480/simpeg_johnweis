import unittest
import SimPEG.VRM as VRM
import numpy as np
from SimPEG import Mesh


class VRM_fwd_tests(unittest.TestCase):

    """
    Computed vs analytic dipole field
    """

    def test_predict_dipolar(self):

        h = [0.05, 0.05]
        meshObj = Mesh.TensorMesh((h, h, h), x0='CCC')

        dchi = 0.01
        tau1 = 1e-8
        tau2 = 1e0
        mod = (dchi/np.log(tau2/tau1))*np.ones(meshObj.nC)

        times = np.logspace(-4, -2, 3)
        waveObj = VRM.WaveformVRM.SquarePulse(delt=0.02)

        phi = np.random.uniform(-np.pi, np.pi)
        psi = np.random.uniform(-np.pi, np.pi)
        R = 2.
        loc_rx = R*np.c_[np.sin(phi)*np.cos(psi), np.sin(phi)*np.sin(psi), np.cos(phi)]

        rxList = [VRM.Rx.Point(loc_rx, times=times, fieldType='dhdt', fieldComp='x')]
        rxList.append(VRM.Rx.Point(loc_rx, times=times, fieldType='dhdt', fieldComp='y'))
        rxList.append(VRM.Rx.Point(loc_rx, times=times, fieldType='dhdt', fieldComp='z'))

        alpha = np.random.uniform(0, np.pi)
        beta = np.random.uniform(-np.pi, np.pi)
        loc_tx = [0., 0., 0.]
        Src = VRM.Src.CircLoop(rxList, loc_tx, 25., np.r_[alpha, beta], 1., waveObj)
        txList = [Src]

        Survey = VRM.Survey(txList)
        Problem = VRM.Problem_Linear(meshObj, ref_factor=0)
        Problem.pair(Survey)
        Fields = Problem.fields(mod)

        H0 = Src.getH0(np.c_[0., 0., 0.])
        dmdtx = -H0[0, 0]*0.1**3*(dchi/np.log(tau2/tau1))*(1/times[1] - 1/(times[1]+0.02))
        dmdty = -H0[0, 1]*0.1**3*(dchi/np.log(tau2/tau1))*(1/times[1] - 1/(times[1]+0.02))
        dmdtz = -H0[0, 2]*0.1**3*(dchi/np.log(tau2/tau1))*(1/times[1] - 1/(times[1]+0.02))
        dmdot = np.dot(np.r_[dmdtx, dmdty, dmdtz], loc_rx.T)

        fx = (1/(4*np.pi))*(3*loc_rx[0, 0]*dmdot/R**5 - dmdtx/R**3)
        fy = (1/(4*np.pi))*(3*loc_rx[0, 1]*dmdot/R**5 - dmdty/R**3)
        fz = (1/(4*np.pi))*(3*loc_rx[0, 2]*dmdot/R**5 - dmdtz/R**3)

        self.assertTrue(
            np.all(np.abs(
                Fields[1:-1:3] - np.r_[fx, fy, fz]) < 1e-5*np.sqrt((Fields[1:-1:3]**2).sum())
                )
            )

    def test_sources(self):
        """
        Multiple source classes are used to make a small dipole source with the
        same orientation and dipole moment. Test ensures the same fields are
        computed.
        """

        h = [0.5, 0.5]
        meshObj = Mesh.TensorMesh((h, h, h), x0='CCC')

        dchi = 0.01
        tau1 = 1e-8
        tau2 = 1e0
        mod = (dchi/np.log(tau2/tau1))*np.ones(meshObj.nC)

        times = np.logspace(-4, -2, 3)
        waveObj = VRM.WaveformVRM.SquarePulse(delt=0.02)

        phi = np.random.uniform(-np.pi, np.pi)
        psi = np.random.uniform(-np.pi, np.pi)
        Rrx = 3.
        loc_rx = Rrx*np.c_[np.sin(phi)*np.cos(psi), np.sin(phi)*np.sin(psi), np.cos(phi)]

        rxList = [VRM.Rx.Point(loc_rx, times=times, fieldType='dhdt', fieldComp='x')]
        rxList.append(VRM.Rx.Point(loc_rx, times=times, fieldType='dhdt', fieldComp='y'))
        rxList.append(VRM.Rx.Point(loc_rx, times=times, fieldType='dhdt', fieldComp='z'))

        alpha = np.random.uniform(0, np.pi)
        beta = np.random.uniform(-np.pi, np.pi)
        Rtx = 4.
        loc_tx = Rtx*np.r_[np.sin(alpha)*np.cos(beta), np.sin(alpha)*np.sin(beta), np.cos(alpha)]

        txList = [VRM.Src.MagDipole(rxList, loc_tx, [0., 0., 0.01], waveObj)]
        txList.append(VRM.Src.CircLoop(
            rxList, loc_tx, np.sqrt(0.01/np.pi), np.r_[0., 0.], 1., waveObj)
            )
        px = loc_tx[0]+np.r_[-0.05, 0.05, 0.05, -0.05, -0.05]
        py = loc_tx[1]+np.r_[-0.05, -0.05, 0.05, 0.05, -0.05]
        pz = loc_tx[2]*np.ones(5)
        txList.append(VRM.Src.LineCurrent(rxList, np.c_[px, py, pz], 1., waveObj))

        Survey = VRM.Survey(txList)
        Problem = VRM.Problem_Linear(meshObj, ref_factor=1)
        Problem.pair(Survey)
        Fields = Problem.fields(mod)

        err1 = np.all(np.abs(Fields[9:18]-Fields[0:9])/(np.abs(Fields[0:9])+1e-14) < 0.005)
        err2 = np.all(np.abs(Fields[18:]-Fields[0:9])/(np.abs(Fields[0:9])+1e-14) < 0.005)
        err3 = np.all(np.abs(Fields[9:18]-Fields[18:])/(np.abs(Fields[18:])+1e-14) < 0.005)

        self.assertTrue(err1 and err2 and err3)

    def test_convergence_vertical(self):

        """
        Test the convergence of the solution to analytic results from
        Cowan (2016) and test accuracy
        """

        h = [(2, 20)]
        meshObj = Mesh.TensorMesh((h, h, h), x0='CCN')

        dchi = 0.01
        tau1 = 1e-8
        tau2 = 1e0
        mod = (dchi/np.log(tau2/tau1))*np.ones(meshObj.nC)

        times = np.array([1e-3])
        waveObj = VRM.WaveformVRM.SquarePulse(delt=0.02)

        z = 0.5
        a = 0.1
        loc_rx = np.c_[0., 0., z]
        rxList = [VRM.Rx.Point(loc_rx, times=times, fieldType='dhdt', fieldComp='z')]
        txList = [VRM.Src.CircLoop(rxList, np.r_[0., 0., z], a, np.r_[0., 0.], 1., waveObj)]

        Survey2 = VRM.Survey(txList)
        Survey3 = VRM.Survey(txList)
        Survey4 = VRM.Survey(txList)
        Survey5 = VRM.Survey(txList)
        Problem2 = VRM.Problem_Linear(meshObj, ref_factor=2)
        Problem3 = VRM.Problem_Linear(meshObj, ref_factor=3)
        Problem4 = VRM.Problem_Linear(meshObj, ref_factor=4)
        Problem5 = VRM.Problem_Linear(meshObj, ref_factor=5)
        Problem2.pair(Survey2)
        Problem3.pair(Survey3)
        Problem4.pair(Survey4)
        Problem5.pair(Survey5)
        Fields2 = Problem2.fields(mod)
        Fields3 = Problem3.fields(mod)
        Fields4 = Problem4.fields(mod)
        Fields5 = Problem5.fields(mod)

        F = -(1/np.log(tau2/tau1))*(1/times - 1/(times+0.02))
        Fields_true = (0.5*np.pi*a**2/np.pi)*(dchi/(2+dchi))*((2*z)**2 + a**2)**-1.5*F

        Errs = np.abs((np.r_[Fields2, Fields3, Fields4, Fields5] - Fields_true)/Fields_true)

        Test1 = Errs[-1] < 0.005
        Test2 = np.all(Errs[1:]-Errs[0:-1] < 0.)

        self.assertTrue(Test1 and Test2)

    def test_convergence_radial(self):

        """
        Test the convergence of the solution to analytic results from
        Cowan (2016) and test accuracy
        """

        h = [(2, 30)]
        meshObj = Mesh.TensorMesh((h, h, [(2, 20)]), x0='CCN')

        dchi = 0.01
        tau1 = 1e-8
        tau2 = 1e0
        mod = (dchi/np.log(tau2/tau1))*np.ones(meshObj.nC)

        times = np.array([1e-3])
        waveObj = VRM.WaveformVRM.SquarePulse(delt=0.02)

        z = 0.25
        a = 5
        rxList = [VRM.Rx.Point(np.c_[a, 0., z], times=times, fieldType='dhdt', fieldComp='x')]
        rxList.append(VRM.Rx.Point(np.c_[0., a, z], times=times, fieldType='dhdt', fieldComp='y'))
        txList = [VRM.Src.CircLoop(rxList, np.r_[0., 0., z], a, np.r_[0., 0.], 1., waveObj)]

        Survey2 = VRM.Survey(txList)
        Survey3 = VRM.Survey(txList)
        Survey4 = VRM.Survey(txList)
        Survey5 = VRM.Survey(txList)
        Problem2 = VRM.Problem_Linear(meshObj, ref_factor=2)
        Problem3 = VRM.Problem_Linear(meshObj, ref_factor=3)
        Problem4 = VRM.Problem_Linear(meshObj, ref_factor=4)
        Problem5 = VRM.Problem_Linear(meshObj, ref_factor=5)
        Problem2.pair(Survey2)
        Problem3.pair(Survey3)
        Problem4.pair(Survey4)
        Problem5.pair(Survey5)
        Fields2 = Problem2.fields(mod)
        Fields3 = Problem3.fields(mod)
        Fields4 = Problem4.fields(mod)
        Fields5 = Problem5.fields(mod)

        gamma = 4*z*(2/np.pi)**1.5
        F = -(1/np.log(tau2/tau1))*(1/times - 1/(times+0.02))
        Fields_true = 0.5*(dchi/(2+dchi))*(np.pi*gamma)**-1*F

        ErrsX = np.abs(
            (np.r_[Fields2[0], Fields3[0], Fields4[0], Fields5[0]] - Fields_true)/Fields_true)
        ErrsY = np.abs(
            (np.r_[Fields2[1], Fields3[1], Fields4[1], Fields5[1]] - Fields_true)/Fields_true)

        Testx1 = ErrsX[-1] < 0.01
        Testy1 = ErrsY[-1] < 0.01
        Testx2 = np.all(ErrsX[1:]-ErrsX[0:-1] < 0.)
        Testy2 = np.all(ErrsY[1:]-ErrsY[0:-1] < 0.)

        self.assertTrue(Testx1 and Testx2 and Testy1 and Testy2)

    def test_vs_mesh_vs_loguniform(self):

        """
        Test to make sure OcTree matches Tensor results and linear vs
        loguniform match
        """

        h1 = [(2, 4)]
        h2 = 0.5*np.ones(16)
        meshObj_Tensor = Mesh.TensorMesh((h1, h1, h1), x0='000')
        meshObj_OcTree = Mesh.TreeMesh([h2, h2, h2], x0='000')

<<<<<<< HEAD
        x, y, z = np.meshgrid(
            np.c_[1., 3., 5., 7.],
            np.c_[1., 3., 5., 7.],
            np.c_[1., 3., 5., 7.])
        x = x.reshape((4**3, 1))
        y = y.reshape((4**3, 1))
        z = z.reshape((4**3, 1))
        loc_rx = np.c_[x, y, z]
=======
        # meshObj_OcTree.refine(2)

        # def refinefcn(cell):
        #     xyz = cell.center
        #     dist = ((xyz - [4., 4., 8.])**2).sum()**0.5
        #     if dist < 2.65:
        #         return 4
        #     return 2

        # meshObj_OcTree.refine(refinefcn)

        x,y,z = np.meshgrid(np.c_[1.,3.,5.,7.],np.c_[1.,3.,5.,7.],np.c_[1.,3.,5.,7.])
        x = x.reshape((4**3,1))
        y = y.reshape((4**3,1))
        z = z.reshape((4**3,1))
        loc_rx = np.c_[x,y,z]
>>>>>>> ba740ceb
        meshObj_OcTree.insert_cells(
            loc_rx, 2*np.ones((4**3)), finalize=False
        )

<<<<<<< HEAD
        x, y, z = np.meshgrid(
            np.c_[1., 3., 5., 7.],
            np.c_[1., 3., 5., 7.],
            np.c_[5., 7.])
        x = x.reshape((32, 1))
        y = y.reshape((32, 1))
        z = z.reshape((32, 1))
        loc_rx = np.c_[x, y, z]
=======
        x,y,z = np.meshgrid(np.c_[1.,3.,5.,7.],np.c_[1.,3.,5.,7.],np.c_[5.,7.])
        x = x.reshape((32,1))
        y = y.reshape((32,1))
        z = z.reshape((32,1))
        loc_rx = np.c_[x,y,z]
>>>>>>> ba740ceb
        meshObj_OcTree.insert_cells(
            loc_rx, 3*np.ones((32)), finalize=False
        )

<<<<<<< HEAD
        x, y, z = np.meshgrid(
            np.c_[3.5, 4.0, 4.5, 5.0, 5.5],
            np.c_[3.5, 4.0, 4.5, 5.0, 5.5],
            np.c_[6.0, 6.5, 7.0, 7.5])
        x = x.reshape((100, 1))
        y = y.reshape((100, 1))
        z = z.reshape((100, 1))
        loc_rx = np.c_[x, y, z]
=======

        x,y,z = np.meshgrid(np.c_[3.5,4.0,4.5,5.0,5.5],np.c_[3.5,4.0,4.5,5.0,5.5],np.c_[6.0,6.5,7.0,7.5])
        x = x.reshape((100,1))
        y = y.reshape((100,1))
        z = z.reshape((100,1))
        loc_rx = np.c_[x,y,z]
>>>>>>> ba740ceb
        meshObj_OcTree.insert_cells(
            loc_rx, 4*np.ones((100)), finalize=True
        )

        chi0 = 0.
        dchi = 0.01
        tau1 = 1e-8
        tau2 = 1e0

        # Tensor Models
        mod_a = (dchi/np.log(tau2/tau1))*np.ones(meshObj_Tensor.nC)
        mod_chi0_a = chi0*np.ones(meshObj_Tensor.nC)
        mod_dchi_a = dchi*np.ones(meshObj_Tensor.nC)
        mod_tau1_a = tau1*np.ones(meshObj_Tensor.nC)
        mod_tau2_a = tau2*np.ones(meshObj_Tensor.nC)

        # OcTree Models
        mod_b = (dchi/np.log(tau2/tau1))*np.ones(meshObj_OcTree.nC)
        mod_chi0_b = chi0*np.ones(meshObj_OcTree.nC)
        mod_dchi_b = dchi*np.ones(meshObj_OcTree.nC)
        mod_tau1_b = tau1*np.ones(meshObj_OcTree.nC)
        mod_tau2_b = tau2*np.ones(meshObj_OcTree.nC)

        times = np.array([1e-3])
        waveObj = VRM.WaveformVRM.SquarePulse(delt=0.02)

        loc_rx = np.c_[4., 4., 8.25]
        rxList = [VRM.Rx.Point(loc_rx, times=times, fieldType='dhdt', fieldComp='z')]
        txList = [VRM.Src.MagDipole(rxList, np.r_[4., 4., 8.25], [0., 0., 1.], waveObj)]

        Survey1 = VRM.Survey(txList)
        Survey2 = VRM.Survey(txList)
        Survey3 = VRM.Survey(txList)
        Survey4 = VRM.Survey(txList)
        Problem1 = VRM.Problem_Linear(meshObj_Tensor, ref_factor=2, ref_radius=[1.9, 3.6])
        Problem2 = VRM.Problem_LogUniform(
            meshObj_Tensor, ref_factor=2, ref_radius=[1.9, 3.6], chi0=mod_chi0_a,
            dchi=mod_dchi_a, tau1=mod_tau1_a, tau2=mod_tau2_a
            )
        Problem3 = VRM.Problem_Linear(meshObj_OcTree, ref_factor=0)
        Problem4 = VRM.Problem_LogUniform(
            meshObj_OcTree, ref_factor=0, chi0=mod_chi0_b, dchi=mod_dchi_b,
            tau1=mod_tau1_b, tau2=mod_tau2_b
            )
        Problem1.pair(Survey1)
        Problem2.pair(Survey2)
        Problem3.pair(Survey3)
        Problem4.pair(Survey4)
        Fields1 = Problem1.fields(mod_a)
        Fields2 = Problem2.fields()
        Fields3 = Problem3.fields(mod_b)
        Fields4 = Problem4.fields()
        dpred1 = Survey1.dpred(mod_a)
        dpred2 = Survey2.dpred(mod_a)

        Err1 = np.abs((Fields1-Fields2)/Fields1)
        Err2 = np.abs((Fields2-Fields3)/Fields2)
        Err3 = np.abs((Fields3-Fields4)/Fields3)
        Err4 = np.abs((Fields4-Fields1)/Fields4)
        Err5 = np.abs((dpred1-dpred2)/dpred1)

        Test1 = Err1 < 0.01
        Test2 = Err2 < 0.01
        Test3 = Err3 < 0.01
        Test4 = Err4 < 0.01
        Test5 = Err5 < 0.01

        self.assertTrue(Test1 and Test2 and Test3 and Test4 and Test5)

    def test_receiver_types(self):
        """
        Test ensures the fields predicted for each receiver type
        are correct.
        """

        h1 = [0.25, 0.25]
        meshObj_Tensor = Mesh.TensorMesh((h1, h1, h1), x0='CCN')

        chi0 = 0.
        dchi = 0.01
        tau1 = 1e-8
        tau2 = 1e0

        # Tensor Model
        mod = (dchi/np.log(tau2/tau1))*np.ones(meshObj_Tensor.nC)

        times = np.array([1e-3])
        waveObj = VRM.WaveformVRM.SquarePulse(delt=0.02)

        phi = np.random.uniform(-np.pi, np.pi)
        psi = np.random.uniform(-np.pi, np.pi)
        R = 4.
        loc_rx = R*np.c_[np.sin(phi)*np.cos(psi), np.sin(phi)*np.sin(psi), np.cos(phi)]
        loc_tx = 0.5*np.r_[np.sin(phi)*np.cos(psi), np.sin(phi)*np.sin(psi), np.cos(phi)]

        rxList1 = [VRM.Rx.Point(loc_rx, times=times, fieldType='dhdt', fieldComp='x')]
        rxList1.append(VRM.Rx.Point(loc_rx, times=times, fieldType='dhdt', fieldComp='y'))
        rxList1.append(VRM.Rx.Point(loc_rx, times=times, fieldType='dhdt', fieldComp='z'))

        w = 0.1
        N = 100
        rxList2 = [VRM.Rx.SquareLoop(
            loc_rx, times=times, width=w, nTurns=N, fieldType='dhdt', fieldComp='x')]
        rxList2.append(VRM.Rx.SquareLoop(
            loc_rx, times=times, width=w, nTurns=N, fieldType='dhdt', fieldComp='y'))
        rxList2.append(VRM.Rx.SquareLoop(
            loc_rx, times=times, width=w, nTurns=N, fieldType='dhdt', fieldComp='z'))

        txList1 = [VRM.Src.MagDipole(rxList1, loc_tx, [1., 1., 1.], waveObj)]
        txList2 = [VRM.Src.MagDipole(rxList2, loc_tx, [1., 1., 1.], waveObj)]

        Survey1 = VRM.Survey(txList1)
        Survey2 = VRM.Survey(txList2)
        Problem1 = VRM.Problem_Linear(meshObj_Tensor, ref_factor=2, ref_radius=[1.9, 3.6])
        Problem2 = VRM.Problem_Linear(meshObj_Tensor, ref_factor=2, ref_radius=[1.9, 3.6])
        Problem1.pair(Survey1)
        Problem2.pair(Survey2)
        Fields1 = Problem1.fields(mod)
        Fields2 = Problem2.fields(mod)

        Err = np.abs(Fields1-Fields2)

        Test = np.all(Err < 1e-7)

        self.assertTrue(Test)

if __name__ == '__main__':
    unittest.main()<|MERGE_RESOLUTION|>--- conflicted
+++ resolved
@@ -231,7 +231,6 @@
         meshObj_Tensor = Mesh.TensorMesh((h1, h1, h1), x0='000')
         meshObj_OcTree = Mesh.TreeMesh([h2, h2, h2], x0='000')
 
-<<<<<<< HEAD
         x, y, z = np.meshgrid(
             np.c_[1., 3., 5., 7.],
             np.c_[1., 3., 5., 7.],
@@ -240,49 +239,19 @@
         y = y.reshape((4**3, 1))
         z = z.reshape((4**3, 1))
         loc_rx = np.c_[x, y, z]
-=======
-        # meshObj_OcTree.refine(2)
-
-        # def refinefcn(cell):
-        #     xyz = cell.center
-        #     dist = ((xyz - [4., 4., 8.])**2).sum()**0.5
-        #     if dist < 2.65:
-        #         return 4
-        #     return 2
-
-        # meshObj_OcTree.refine(refinefcn)
-
-        x,y,z = np.meshgrid(np.c_[1.,3.,5.,7.],np.c_[1.,3.,5.,7.],np.c_[1.,3.,5.,7.])
-        x = x.reshape((4**3,1))
-        y = y.reshape((4**3,1))
-        z = z.reshape((4**3,1))
-        loc_rx = np.c_[x,y,z]
->>>>>>> ba740ceb
         meshObj_OcTree.insert_cells(
             loc_rx, 2*np.ones((4**3)), finalize=False
         )
 
-<<<<<<< HEAD
-        x, y, z = np.meshgrid(
-            np.c_[1., 3., 5., 7.],
-            np.c_[1., 3., 5., 7.],
-            np.c_[5., 7.])
         x = x.reshape((32, 1))
         y = y.reshape((32, 1))
         z = z.reshape((32, 1))
         loc_rx = np.c_[x, y, z]
-=======
-        x,y,z = np.meshgrid(np.c_[1.,3.,5.,7.],np.c_[1.,3.,5.,7.],np.c_[5.,7.])
-        x = x.reshape((32,1))
-        y = y.reshape((32,1))
-        z = z.reshape((32,1))
-        loc_rx = np.c_[x,y,z]
->>>>>>> ba740ceb
         meshObj_OcTree.insert_cells(
             loc_rx, 3*np.ones((32)), finalize=False
         )
 
-<<<<<<< HEAD
+
         x, y, z = np.meshgrid(
             np.c_[3.5, 4.0, 4.5, 5.0, 5.5],
             np.c_[3.5, 4.0, 4.5, 5.0, 5.5],
@@ -291,14 +260,6 @@
         y = y.reshape((100, 1))
         z = z.reshape((100, 1))
         loc_rx = np.c_[x, y, z]
-=======
-
-        x,y,z = np.meshgrid(np.c_[3.5,4.0,4.5,5.0,5.5],np.c_[3.5,4.0,4.5,5.0,5.5],np.c_[6.0,6.5,7.0,7.5])
-        x = x.reshape((100,1))
-        y = y.reshape((100,1))
-        z = z.reshape((100,1))
-        loc_rx = np.c_[x,y,z]
->>>>>>> ba740ceb
         meshObj_OcTree.insert_cells(
             loc_rx, 4*np.ones((100)), finalize=True
         )
