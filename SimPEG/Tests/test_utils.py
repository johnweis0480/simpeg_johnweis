import unittest
from SimPEG.Utils import *
from SimPEG import Mesh, np, sp
from SimPEG.Tests import checkDerivative

TOL = 1e-8

class TestCheckDerivative(unittest.TestCase):

    def test_simplePass(self):
        def simplePass(x):
            return np.sin(x), sdiag(np.cos(x))
        passed = checkDerivative(simplePass, np.random.randn(5), plotIt=False)
        self.assertTrue(passed, True)

    def test_simpleFunction(self):
        def simpleFunction(x):
            return np.sin(x), lambda xi: sdiag(np.cos(x))*xi
        passed = checkDerivative(simpleFunction, np.random.randn(5), plotIt=False)
        self.assertTrue(passed, True)

    def test_simpleFail(self):
        def simpleFail(x):
            return np.sin(x), -sdiag(np.cos(x))
        passed = checkDerivative(simpleFail, np.random.randn(5), plotIt=False)
        self.assertTrue(not passed, True)


class TestSequenceFunctions(unittest.TestCase):

    def setUp(self):
        self.a = np.array([1, 2, 3])
        self.b = np.array([1, 2])
        self.c = np.array([1, 2, 3, 4])

    def test_mkvc1(self):
        x = mkvc(self.a)
        self.assertTrue(x.shape, (3,))

    def test_mkvc2(self):
        x = mkvc(self.a, 2)
        self.assertTrue(x.shape, (3, 1))

    def test_mkvc3(self):
        x = mkvc(self.a, 3)
        self.assertTrue(x.shape, (3, 1, 1))

    def test_ndgrid_2D(self):
        XY = ndgrid([self.a, self.b])

        X1_test = np.array([1, 2, 3, 1, 2, 3])
        X2_test = np.array([1, 1, 1, 2, 2, 2])

        self.assertTrue(np.all(XY[:, 0] == X1_test))
        self.assertTrue(np.all(XY[:, 1] == X2_test))

    def test_ndgrid_3D(self):
        XYZ = ndgrid([self.a, self.b, self.c])

        X1_test = np.array([1, 2, 3, 1, 2, 3, 1, 2, 3, 1, 2, 3, 1, 2, 3, 1, 2, 3, 1, 2, 3, 1, 2, 3])
        X2_test = np.array([1, 1, 1, 2, 2, 2, 1, 1, 1, 2, 2, 2, 1, 1, 1, 2, 2, 2, 1, 1, 1, 2, 2, 2])
        X3_test = np.array([1, 1, 1, 1, 1, 1, 2, 2, 2, 2, 2, 2, 3, 3, 3, 3, 3, 3, 4, 4, 4, 4, 4, 4])

        self.assertTrue(np.all(XYZ[:, 0] == X1_test))
        self.assertTrue(np.all(XYZ[:, 1] == X2_test))
        self.assertTrue(np.all(XYZ[:, 2] == X3_test))

    def test_sub2ind(self):
        x = np.ones((5,2))
        self.assertTrue(np.all(sub2ind(x.shape, [0,0]) == [0]))
        self.assertTrue(np.all(sub2ind(x.shape, [4,0]) == [4]))
        self.assertTrue(np.all(sub2ind(x.shape, [0,1]) == [5]))
        self.assertTrue(np.all(sub2ind(x.shape, [4,1]) == [9]))
        self.assertTrue(np.all(sub2ind(x.shape, [[0,0],[4,0],[0,1],[4,1]]) == [0,4,5,9]))

    def test_ind2sub(self):
        x = np.ones((5,2))
        self.assertTrue(np.all(ind2sub(x.shape, [0,4,5,9])[0] == [0,4,0,4]))
        self.assertTrue(np.all(ind2sub(x.shape, [0,4,5,9])[1] == [0,0,1,1]))

    def test_indexCube_2D(self):
        nN = np.array([3, 3])
        self.assertTrue(np.all(indexCube('A', nN) == np.array([0, 1, 3, 4])))
        self.assertTrue(np.all(indexCube('B', nN) == np.array([3, 4, 6, 7])))
        self.assertTrue(np.all(indexCube('C', nN) == np.array([4, 5, 7, 8])))
        self.assertTrue(np.all(indexCube('D', nN) == np.array([1, 2, 4, 5])))

    def test_indexCube_3D(self):
        nN = np.array([3, 3, 3])
        self.assertTrue(np.all(indexCube('A', nN) == np.array([0, 1, 3, 4, 9, 10, 12, 13])))
        self.assertTrue(np.all(indexCube('B', nN) == np.array([3, 4, 6, 7, 12, 13, 15, 16])))
        self.assertTrue(np.all(indexCube('C', nN) == np.array([4, 5, 7, 8, 13, 14, 16, 17])))
        self.assertTrue(np.all(indexCube('D', nN) == np.array([1, 2, 4, 5, 10, 11, 13, 14])))
        self.assertTrue(np.all(indexCube('E', nN) == np.array([9, 10, 12, 13, 18, 19, 21, 22])))
        self.assertTrue(np.all(indexCube('F', nN) == np.array([12, 13, 15, 16, 21, 22, 24, 25])))
        self.assertTrue(np.all(indexCube('G', nN) == np.array([13, 14, 16, 17, 22, 23, 25, 26])))
        self.assertTrue(np.all(indexCube('H', nN) == np.array([10, 11, 13, 14, 19, 20, 22, 23])))

    def test_invXXXBlockDiagonal(self):
        a = [np.random.rand(5, 1) for i in range(4)]

        B = inv2X2BlockDiagonal(*a)

        A = sp.vstack((sp.hstack((sdiag(a[0]), sdiag(a[1]))),
                       sp.hstack((sdiag(a[2]), sdiag(a[3])))))

        Z2 = B*A - sp.eye(10, 10)
<<<<<<< HEAD
        self.assertTrue(np.linalg.norm(Z2.todense().ravel(), 2) < 1e-10)
=======
        self.assertTrue(np.linalg.norm(Z2.todense().ravel(), 2) < TOL)
>>>>>>> c86407fc

        a = [np.random.rand(5, 1) for i in range(9)]
        B = inv3X3BlockDiagonal(*a)

        A = sp.vstack((sp.hstack((sdiag(a[0]), sdiag(a[1]),  sdiag(a[2]))),
                       sp.hstack((sdiag(a[3]), sdiag(a[4]),  sdiag(a[5]))),
                       sp.hstack((sdiag(a[6]), sdiag(a[7]),  sdiag(a[8])))))

        Z3 = B*A - sp.eye(15, 15)

<<<<<<< HEAD
        self.assertTrue(np.linalg.norm(Z3.todense().ravel(), 2) < 1e-10)
=======
        self.assertTrue(np.linalg.norm(Z3.todense().ravel(), 2) < TOL)
>>>>>>> c86407fc


    def test_invPropertyTensor2D(self):
        M = Mesh.TensorMesh([6, 6])
        a1 = np.random.rand(M.nC)
        a2 = np.random.rand(M.nC)
        a3 = np.random.rand(M.nC)
        prop1 = a1
        prop2 = np.c_[a1, a2]
        prop3 = np.c_[a1, a2, a3]

        for prop in [4, prop1, prop2, prop3]:
            b = invPropertyTensor(M, prop)
            A = makePropertyTensor(M, prop)
            B1 = makePropertyTensor(M, b)
            B2 = invPropertyTensor(M, prop, returnMatrix=True)

            Z = B1*A - sp.identity(M.nC*2)
            self.assertTrue(np.linalg.norm(Z.todense().ravel(), 2) < TOL)
            Z = B2*A - sp.identity(M.nC*2)
            self.assertTrue(np.linalg.norm(Z.todense().ravel(), 2) < TOL)


    def test_invPropertyTensor3D(self):
        M = Mesh.TensorMesh([6, 6, 6])
        a1 = np.random.rand(M.nC)
        a2 = np.random.rand(M.nC)
        a3 = np.random.rand(M.nC)
        a4 = np.random.rand(M.nC)
        a5 = np.random.rand(M.nC)
        a6 = np.random.rand(M.nC)
        prop1 = a1
        prop2 = np.c_[a1, a2, a3]
        prop3 = np.c_[a1, a2, a3, a4, a5, a6]

        for prop in [4, prop1, prop2, prop3]:
            b = invPropertyTensor(M, prop)
            A = makePropertyTensor(M, prop)
            B1 = makePropertyTensor(M, b)
            B2 = invPropertyTensor(M, prop, returnMatrix=True)

            Z = B1*A - sp.identity(M.nC*3)
            self.assertTrue(np.linalg.norm(Z.todense().ravel(), 2) < TOL)
            Z = B2*A - sp.identity(M.nC*3)
            self.assertTrue(np.linalg.norm(Z.todense().ravel(), 2) < TOL)


if __name__ == '__main__':
    unittest.main()<|MERGE_RESOLUTION|>--- conflicted
+++ resolved
@@ -105,11 +105,7 @@
                        sp.hstack((sdiag(a[2]), sdiag(a[3])))))
 
         Z2 = B*A - sp.eye(10, 10)
-<<<<<<< HEAD
-        self.assertTrue(np.linalg.norm(Z2.todense().ravel(), 2) < 1e-10)
-=======
         self.assertTrue(np.linalg.norm(Z2.todense().ravel(), 2) < TOL)
->>>>>>> c86407fc
 
         a = [np.random.rand(5, 1) for i in range(9)]
         B = inv3X3BlockDiagonal(*a)
@@ -120,11 +116,7 @@
 
         Z3 = B*A - sp.eye(15, 15)
 
-<<<<<<< HEAD
-        self.assertTrue(np.linalg.norm(Z3.todense().ravel(), 2) < 1e-10)
-=======
         self.assertTrue(np.linalg.norm(Z3.todense().ravel(), 2) < TOL)
->>>>>>> c86407fc
 
 
     def test_invPropertyTensor2D(self):
