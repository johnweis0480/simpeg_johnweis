from __future__ import print_function
import numpy as np
from scipy import sparse as sp
from SimPEG.Utils import sdiag, speye, kron3, spzeros, ddx, av, avExtrap


def checkBC(bc):
    """

        Checks if boundary condition 'bc' is valid.

        Each bc must be either 'dirichlet' or 'neumann'

    """
    if(type(bc) is str):
        bc = [bc, bc]
    assert type(bc) is list, 'bc must be a list'
    assert len(bc) == 2, 'bc must have two elements'

    for bc_i in bc:
        assert type(bc_i) is str, "each bc must be a string"
        assert bc_i in ['dirichlet', 'neumann'], ("each bc must be either,"
                                                  "'dirichlet' or 'neumann'")
    return bc


def ddxCellGrad(n, bc):
    """
        Create 1D derivative operator from cell-centers to nodes this means we
        go from n to n+1

        For Cell-Centered **Dirichlet**, use a ghost point::

            (u_1 - u_g)/hf = grad

                u_g       u_1      u_2
                 *    |    *   |    *     ...
                      ^
                      0

            u_g = - u_1
            grad = 2*u1/dx
            negitive on the other side.

        For Cell-Centered **Neumann**, use a ghost point::

            (u_1 - u_g)/hf = 0

                u_g       u_1      u_2
                 *    |    *   |    *     ...

            u_g = u_1
            grad = 0;  put a zero in.

    """
    bc = checkBC(bc)

    D = sp.spdiags((np.ones((n+1, 1))*[-1, 1]).T, [-1, 0], n+1, n,
                   format="csr")
    # Set the first side
    if(bc[0] == 'dirichlet'):
        D[0, 0] = 2
    elif(bc[0] == 'neumann'):
        D[0, 0] = 0
    # Set the second side
    if(bc[1] == 'dirichlet'):
        D[-1, -1] = -2
    elif(bc[1] == 'neumann'):
        D[-1, -1] = 0
    return D


def ddxCellGradBC(n, bc):
    """
        Create 1D derivative operator from cell-centers to nodes this means we
        go from n to n+1

        For Cell-Centered **Dirichlet**, use a ghost point::

            (u_1 - u_g)/hf = grad

             u_g       u_1      u_2
              *    |    *   |    *     ...
                   ^
                  u_b

        We know the value at the boundary (u_b)::

            (u_g+u_1)/2 = u_b               (the average)
            u_g = 2*u_b - u_1

            So plug in to gradient:

            (u_1 - (2*u_b - u_1))/hf = grad
            2*(u_1-u_b)/hf = grad

        Separate, because BC are known (and can move to RHS later)::

            ( 2/hf )*u_1 + ( -2/hf )*u_b = grad

                           (   ^   ) JUST RETURN THIS


    """
    bc = checkBC(bc)

    ij   = (np.array([0, n]), np.array([0, 1]))
    vals = np.zeros(2)

    # Set the first side
    if(bc[0] == 'dirichlet'):
        vals[0] = -2
    elif(bc[0] == 'neumann'):
        vals[0] = 0
    # Set the second side
    if(bc[1] == 'dirichlet'):
        vals[1] = 2
    elif(bc[1] == 'neumann'):
        vals[1] = 0
    D = sp.csr_matrix((vals, ij), shape=(n+1, 2))
    return D


class DiffOperators(object):
    """
        Class creates the differential operators that you need!
    """
    def __init__(self):
        raise Exception('DiffOperators is a base class providing differential'
                        'operators on meshes and cannot run on its own.'
                        'Inherit to your favorite Mesh class.')

    @property
    def faceDiv(self):
        """
        Construct divergence operator (face-stg to cell-centres).
        """
        if getattr(self, '_faceDiv', None) is None:
            n = self.vnC
            # Compute faceDivergence operator on faces
            if(self.dim == 1):
                D = ddx(n[0])
            elif(self.dim == 2):
                D1 = sp.kron(speye(n[1]), ddx(n[0]))
                D2 = sp.kron(ddx(n[1]), speye(n[0]))
                D = sp.hstack((D1, D2), format="csr")
            elif(self.dim == 3):
                D1 = kron3(speye(n[2]), speye(n[1]), ddx(n[0]))
                D2 = kron3(speye(n[2]), ddx(n[1]), speye(n[0]))
                D3 = kron3(ddx(n[2]), speye(n[1]), speye(n[0]))
                D = sp.hstack((D1, D2, D3), format="csr")
            # Compute areas of cell faces & volumes
            S = self.area
            V = self.vol
            self._faceDiv = sdiag(1/V)*D*sdiag(S)
        return self._faceDiv

    @property
    def faceDivx(self):
        """
        Construct divergence operator in the x component (face-stg to
        cell-centres).
        """
        if getattr(self, '_faceDivx', None) is None:
            # The number of cell centers in each direction
            n = self.vnC
            # Compute faceDivergence operator on faces
            if(self.dim == 1):
                D1 = ddx(n[0])
            elif(self.dim == 2):
                D1 = sp.kron(speye(n[1]), ddx(n[0]))
            elif(self.dim == 3):
                D1 = kron3(speye(n[2]), speye(n[1]), ddx(n[0]))
            # Compute areas of cell faces & volumes
            S = self.r(self.area, 'F', 'Fx', 'V')
            V = self.vol
            self._faceDivx = sdiag(1/V)*D1*sdiag(S)

        return self._faceDivx

    @property
    def faceDivy(self):
        if(self.dim < 2):
            return None
        if getattr(self, '_faceDivy', None) is None:
            # The number of cell centers in each direction
            n = self.vnC
            # Compute faceDivergence operator on faces
            if(self.dim == 2):
                D2 = sp.kron(ddx(n[1]), speye(n[0]))
            elif(self.dim == 3):
                D2 = kron3(speye(n[2]), ddx(n[1]), speye(n[0]))
            # Compute areas of cell faces & volumes
            S = self.r(self.area, 'F', 'Fy', 'V')
            V = self.vol
            self._faceDivy = sdiag(1/V)*D2*sdiag(S)
        return self._faceDivy

    @property
    def faceDivz(self):
        """
        Construct divergence operator in the z component (face-stg to
        cell-centres).
        """
        if(self.dim < 3):
            return None
        if getattr(self, '_faceDivz', None) is None:
            # The number of cell centers in each direction
            n = self.vnC
            # Compute faceDivergence operator on faces
            D3 = kron3(ddx(n[2]), speye(n[1]), speye(n[0]))
            # Compute areas of cell faces & volumes
            S = self.r(self.area, 'F', 'Fz', 'V')
            V = self.vol
            self._faceDivz = sdiag(1/V)*D3*sdiag(S)
        return self._faceDivz

    @property
    def nodalGrad(self):
        """
        Construct gradient operator (nodes to edges).
        """
        if getattr(self, '_nodalGrad', None) is None:
            # The number of cell centers in each direction
            n = self.vnC
            # Compute divergence operator on faces
            if(self.dim == 1):
                G = ddx(n[0])
            elif(self.dim == 2):
                D1 = sp.kron(speye(n[1]+1), ddx(n[0]))
                D2 = sp.kron(ddx(n[1]), speye(n[0]+1))
                G = sp.vstack((D1, D2), format="csr")
            elif(self.dim == 3):
                D1 = kron3(speye(n[2]+1), speye(n[1]+1), ddx(n[0]))
                D2 = kron3(speye(n[2]+1), ddx(n[1]), speye(n[0]+1))
                D3 = kron3(ddx(n[2]), speye(n[1]+1), speye(n[0]+1))
                G = sp.vstack((D1, D2, D3), format="csr")
            # Compute lengths of cell edges
            L = self.edge
            self._nodalGrad = sdiag(1/L)*G
        return self._nodalGrad

    @property
    def nodalLaplacian(self):
        """
        Construct laplacian operator (nodes to edges).
        """
        if getattr(self, '_nodalLaplacian', None) is None:
<<<<<<< HEAD
            print 'Warning: Laplacian has not been tested rigorously.'
=======
            print('Warning: Laplacian has not been tested rigorously.')
>>>>>>> f8b0ea53
            # The number of cell centers in each direction
            n = self.vnC
            # Compute divergence operator on faces
            if(self.dim == 1):
                D1 = sdiag(1./self.hx) * ddx(mesh.nCx)
                L = - D1.T*D1
            elif(self.dim == 2):
                D1 = sdiag(1./self.hx) * ddx(n[0])
                D2 = sdiag(1./self.hy) * ddx(n[1])
                L1 = sp.kron(speye(n[1]+1), - D1.T * D1)
                L2 = sp.kron(- D2.T * D2, speye(n[0]+1))
                L = L1 + L2
            elif(self.dim == 3):
                D1 = sdiag(1./self.hx) * ddx(n[0])
                D2 = sdiag(1./self.hy) * ddx(n[1])
                D3 = sdiag(1./self.hz) * ddx(n[2])
                L1 = kron3(speye(n[2]+1), speye(n[1]+1), - D1.T * D1)
                L2 = kron3(speye(n[2]+1), - D2.T * D2, speye(n[0]+1))
                L3 = kron3(- D3.T * D3, speye(n[1]+1), speye(n[0]+1))
                L = L1 + L2 + L3
            self._nodalLaplacian = L
        return self._nodalLaplacian

    def setCellGradBC(self, BC):
        """
        Function that sets the boundary conditions for cell-centred derivative
        operators.

        Examples::
            # Neumann in all directions
            BC = 'neumann'

            # 3D, Dirichlet in y Neumann else
            BC = ['neumann', 'dirichlet', 'neumann']

            # 3D, Neumann in x on bottom of domain,  Dirichlet else
            BC = [['neumann', 'dirichlet'], 'dirichlet', 'dirichlet']
        """

        if(type(BC) is str):
            BC = [BC]*self.dim
        if(type(BC) is list):
            assert len(BC) == self.dim, 'BC list must be the size of your mesh'
        else:
            raise Exception("BC must be a str or a list.")

        for i, bc_i in enumerate(BC):
            BC[i] = checkBC(bc_i)

        # ensure we create a new gradient next time we call it
        self._cellGrad        = None
        self._cellGradBC      = None
        self._cellGradBC_list = BC
        return BC
    _cellGradBC_list = 'neumann'

    def _cellGradStencil(self):
        BC = self.setCellGradBC(self._cellGradBC_list)
        n = self.vnC
        if(self.dim == 1):
            G = ddxCellGrad(n[0], BC[0])
        elif(self.dim == 2):
            G1 = sp.kron(speye(n[1]), ddxCellGrad(n[0], BC[0]))
            G2 = sp.kron(ddxCellGrad(n[1], BC[1]), speye(n[0]))
            G = sp.vstack((G1, G2), format="csr")
        elif(self.dim == 3):
            G1 = kron3(speye(n[2]), speye(n[1]), ddxCellGrad(n[0], BC[0]))
            G2 = kron3(speye(n[2]), ddxCellGrad(n[1], BC[1]), speye(n[0]))
            G3 = kron3(ddxCellGrad(n[2], BC[2]), speye(n[1]), speye(n[0]))
            G = sp.vstack((G1, G2, G3), format="csr")
        return G

    @property
    def cellGrad(self):
        """
        The cell centered Gradient, takes you to cell faces.
        """
        if getattr(self, '_cellGrad', None) is None:
            G = self._cellGradStencil()
            S = self.area  # Compute areas of cell faces & volumes
            V = self.aveCC2F*self.vol  # Average volume between adjacent cells
            self._cellGrad = sdiag(S/V)*G
        return self._cellGrad

    @property
    def cellGradBC(self):
        """
        The cell centered Gradient boundary condition matrix
        """
        if getattr(self, '_cellGradBC', None) is None:
            BC = self.setCellGradBC(self._cellGradBC_list)
            n = self.vnC
            if(self.dim == 1):
                G = ddxCellGradBC(n[0], BC[0])
            elif(self.dim == 2):
                G1 = sp.kron(speye(n[1]), ddxCellGradBC(n[0], BC[0]))
                G2 = sp.kron(ddxCellGradBC(n[1], BC[1]), speye(n[0]))
                G = sp.block_diag((G1, G2), format="csr")
            elif(self.dim == 3):
                G1 = kron3(speye(n[2]), speye(n[1]), ddxCellGradBC(n[0], BC[0]))
                G2 = kron3(speye(n[2]), ddxCellGradBC(n[1], BC[1]), speye(n[0]))
                G3 = kron3(ddxCellGradBC(n[2], BC[2]), speye(n[1]), speye(n[0]))
                G = sp.block_diag((G1, G2, G3), format="csr")
            # Compute areas of cell faces & volumes
            S = self.area
            V = self.aveCC2F*self.vol  # Average volume between adjacent cells
            self._cellGradBC = sdiag(S/V)*G
        return self._cellGradBC

    # def cellGradBC():
    #     doc = "The cell centered Gradient boundary condition matrix"

    #     def fget(self):
    #         if(self._cellGradBC is None):
    #             BC = self.setCellGradBC(self._cellGradBC_list)
    #             n = self.vnC
    #             if(self.dim == 1):
    #                 G = ddxCellGradBC(n[0], BC[0])
    #             elif(self.dim == 2):
    #                 G1 = sp.kron(speye(n[1]), ddxCellGradBC(n[0], BC[0]))
    #                 G2 = sp.kron(ddxCellGradBC(n[1], BC[1]), speye(n[0]))
    #                 G = sp.block_diag((G1, G2), format="csr")
    #             elif(self.dim == 3):
    #                 G1 = kron3(speye(n[2]), speye(n[1]), ddxCellGradBC(n[0], BC[0]))
    #                 G2 = kron3(speye(n[2]), ddxCellGradBC(n[1], BC[1]), speye(n[0]))
    #                 G3 = kron3(ddxCellGradBC(n[2], BC[2]), speye(n[1]), speye(n[0]))
    #                 G = sp.block_diag((G1, G2, G3), format="csr")
    #             # Compute areas of cell faces & volumes
    #             S = self.area
    #             V = self.aveCC2F*self.vol  # Average volume between adjacent cells
    #             self._cellGradBC = sdiag(S/V)*G
    #         return self._cellGradBC
    #     return locals()
    # _cellGradBC = None
    # cellGradBC = property(**cellGradBC())

    def _cellGradxStencil(self):
        BC = ['neumann', 'neumann']
        n = self.vnC
        if(self.dim == 1):
            G1 = ddxCellGrad(n[0], BC)
        elif(self.dim == 2):
            G1 = sp.kron(speye(n[1]), ddxCellGrad(n[0], BC))
        elif(self.dim == 3):
            G1 = kron3(speye(n[2]), speye(n[1]), ddxCellGrad(n[0], BC))
        return G1

    @property
    def cellGradx(self):
        """
        Cell centered Gradient in the x dimension. Has neumann boundary
        conditions.
        """
        if getattr(self, '_cellGradx', None) is None:
            G1 = self._cellGradxStencil()
            # Compute areas of cell faces & volumes
            V = self.aveCC2F*self.vol
            L = self.r(self.area/V, 'F','Fx', 'V')
            self._cellGradx = sdiag(L)*G1
        return self._cellGradx

    def _cellGradyStencil(self):
        if self.dim < 2: return None
        BC = ['neumann', 'neumann']
        n = self.vnC
        if(self.dim == 2):
            G2 = sp.kron(ddxCellGrad(n[1], BC), speye(n[0]))
        elif(self.dim == 3):
            G2 = kron3(speye(n[2]), ddxCellGrad(n[1], BC), speye(n[0]))
        return G2

    @property
    def cellGrady(self):
        if self.dim < 2:
            return None
        if getattr(self, '_cellGrady', None) is None:
            G2 = self._cellGradyStencil()
            # Compute areas of cell faces & volumes
            V = self.aveCC2F*self.vol
            L = self.r(self.area/V, 'F', 'Fy', 'V')
            self._cellGrady = sdiag(L)*G2
        return self._cellGrady

    def _cellGradzStencil(self):
        if self.dim < 3: return None
        BC = ['neumann', 'neumann']
        n = self.vnC
        G3 = kron3(ddxCellGrad(n[2], BC), speye(n[1]), speye(n[0]))
        return G3

    @property
    def cellGradz(self):
        """
        Cell centered Gradient in the x dimension. Has neumann boundary
        conditions.
        """
        if self.dim < 3:
            return None
        if getattr(self, '_cellGradz', None) is None:
            G3 = self._cellGradzStencil()
            # Compute areas of cell faces & volumes
            V = self.aveCC2F*self.vol
            L = self.r(self.area/V, 'F', 'Fz', 'V')
            self._cellGradz = sdiag(L)*G3
        return self._cellGradz

    @property
    def edgeCurl(self):
        """
        Construct the 3D curl operator.
        """
        if getattr(self, '_edgeCurl', None) is None:
            assert self.dim > 1, "Edge Curl only programed for 2 or 3D."

            n = self.vnC  # The number of cell centers in each direction
            L = self.edge  # Compute lengths of cell edges
            S = self.area # Compute areas of cell faces

            # Compute divergence operator on faces
            if self.dim == 2:

                D21 = sp.kron(ddx(n[1]), speye(n[0]))
                D12 = sp.kron(speye(n[1]), ddx(n[0]))
                C = sp.hstack((-D21, D12), format="csr")
                self._edgeCurl = C*sdiag(1/S)

            elif self.dim == 3:

                D32 = kron3(ddx(n[2]), speye(n[1]), speye(n[0]+1))
                D23 = kron3(speye(n[2]), ddx(n[1]), speye(n[0]+1))
                D31 = kron3(ddx(n[2]), speye(n[1]+1), speye(n[0]))
                D13 = kron3(speye(n[2]), speye(n[1]+1), ddx(n[0]))
                D21 = kron3(speye(n[2]+1), ddx(n[1]), speye(n[0]))
                D12 = kron3(speye(n[2]+1), speye(n[1]), ddx(n[0]))

                O1 = spzeros(np.shape(D32)[0], np.shape(D31)[1])
                O2 = spzeros(np.shape(D31)[0], np.shape(D32)[1])
                O3 = spzeros(np.shape(D21)[0], np.shape(D13)[1])

                C = sp.vstack((sp.hstack((O1, -D32, D23)),
                               sp.hstack((D31, O2, -D13)),
                               sp.hstack((-D21, D12, O3))), format="csr")

                self._edgeCurl = sdiag(1/S)*(C*sdiag(L))
        return self._edgeCurl

    def getBCProjWF(self, BC, discretization='CC'):
        """

        The weak form boundary condition projection matrices.

        Examples::
            # Neumann in all directions
            BC = 'neumann'

            # 3D, Dirichlet in y Neumann else
            BC = ['neumann', 'dirichlet', 'neumann']

            # 3D, Neumann in x on bottom of domain, Dirichlet else
            BC = [['neumann', 'dirichlet'], 'dirichlet', 'dirichlet']
        """

        if discretization is not 'CC':
            raise NotImplementedError('Boundary conditions only implemented'
                                      'for CC discretization.')

        if(type(BC) is str):
            BC = [BC for _ in self.vnC]  # Repeat the str self.dim times
        elif(type(BC) is list):
            assert len(BC) == self.dim, 'BC list must be the size of your mesh'
        else:
            raise Exception("BC must be a str or a list.")

        for i, bc_i in enumerate(BC):
            BC[i] = checkBC(bc_i)

        def projDirichlet(n, bc):
            bc = checkBC(bc)
            ij = ([0, n], [0, 1])
            vals = [0, 0]
            if(bc[0] == 'dirichlet'):
                vals[0] = -1
            if(bc[1] == 'dirichlet'):
                vals[1] = 1
            return sp.csr_matrix((vals, ij), shape=(n+1, 2))

        def projNeumannIn(n, bc):
            bc = checkBC(bc)
            P = sp.identity(n+1).tocsr()
            if(bc[0] == 'neumann'):
                P = P[1:, :]
            if(bc[1] == 'neumann'):
                P = P[:-1, :]
            return P

        def projNeumannOut(n, bc):
            bc = checkBC(bc)
            ij   = ([0, 1], [0, n])
            vals = [0,0]
            if(bc[0] == 'neumann'):
                vals[0] = 1
            if(bc[1] == 'neumann'):
                vals[1] = 1
            return sp.csr_matrix((vals, ij), shape=(2, n+1))

        n = self.vnC
        indF = self.faceBoundaryInd
        if(self.dim == 1):
            Pbc = projDirichlet(n[0], BC[0])
            indF = indF[0] | indF[1]
            Pbc = Pbc*sdiag(self.area[indF])

            Pin = projNeumannIn(n[0], BC[0])

            Pout = projNeumannOut(n[0], BC[0])

        elif(self.dim == 2):
            Pbc1 = sp.kron(speye(n[1]), projDirichlet(n[0], BC[0]))
            Pbc2 = sp.kron(projDirichlet(n[1], BC[1]), speye(n[0]))
            Pbc = sp.block_diag((Pbc1, Pbc2), format="csr")
            indF = np.r_[(indF[0] | indF[1]), (indF[2] | indF[3])]
            Pbc = Pbc*sdiag(self.area[indF])

            P1 = sp.kron(speye(n[1]), projNeumannIn(n[0], BC[0]))
            P2 = sp.kron(projNeumannIn(n[1], BC[1]), speye(n[0]))
            Pin = sp.block_diag((P1, P2), format="csr")

            P1 = sp.kron(speye(n[1]), projNeumannOut(n[0], BC[0]))
            P2 = sp.kron(projNeumannOut(n[1], BC[1]), speye(n[0]))
            Pout = sp.block_diag((P1, P2), format="csr")

        elif(self.dim == 3):
            Pbc1 = kron3(speye(n[2]), speye(n[1]), projDirichlet(n[0], BC[0]))
            Pbc2 = kron3(speye(n[2]), projDirichlet(n[1], BC[1]), speye(n[0]))
            Pbc3 = kron3(projDirichlet(n[2], BC[2]), speye(n[1]), speye(n[0]))
            Pbc = sp.block_diag((Pbc1, Pbc2, Pbc3), format="csr")
            indF = np.r_[(indF[0] | indF[1]), (indF[2] | indF[3]), (indF[4] |
                          indF[5])]
            Pbc = Pbc*sdiag(self.area[indF])

            P1 = kron3(speye(n[2]), speye(n[1]), projNeumannIn(n[0], BC[0]))
            P2 = kron3(speye(n[2]), projNeumannIn(n[1], BC[1]), speye(n[0]))
            P3 = kron3(projNeumannIn(n[2], BC[2]), speye(n[1]), speye(n[0]))
            Pin = sp.block_diag((P1, P2, P3), format="csr")

            P1 = kron3(speye(n[2]), speye(n[1]), projNeumannOut(n[0], BC[0]))
            P2 = kron3(speye(n[2]), projNeumannOut(n[1], BC[1]), speye(n[0]))
            P3 = kron3(projNeumannOut(n[2], BC[2]), speye(n[1]), speye(n[0]))
            Pout = sp.block_diag((P1, P2, P3), format="csr")

        return Pbc, Pin, Pout

    def getBCProjWF_simple(self, discretization='CC'):
        """
        The weak form boundary condition projection matrices
        when mixed boundary condition is used
        """

        if discretization is not 'CC':
            raise NotImplementedError('Boundary conditions only implemented'
                                      'for CC discretization.')

        def projBC(n):
            ij = ([0, n], [0, 1])
            vals = [0, 0]
            vals[0] = 1
            vals[1] = 1
            return sp.csr_matrix((vals, ij), shape=(n+1, 2))

        def projDirichlet(n, bc):
            bc = checkBC(bc)
            ij = ([0, n], [0, 1])
            vals = [0, 0]
            if(bc[0] == 'dirichlet'):
                vals[0] = -1
            if(bc[1] == 'dirichlet'):
                vals[1] = 1
            return sp.csr_matrix((vals, ij), shape=(n+1, 2))

        BC = [['dirichlet', 'dirichlet'], ['dirichlet', 'dirichlet'],
              ['dirichlet', 'dirichlet']]
        n = self.vnC
        indF = self.faceBoundaryInd

        if(self.dim == 1):
            Pbc = projDirichlet(n[0], BC[0])
            B = projBC(n[0])
            indF = indF[0] | indF[1]
            Pbc = Pbc*sdiag(self.area[indF])

        elif(self.dim == 2):
            Pbc1 = sp.kron(speye(n[1]), projDirichlet(n[0], BC[0]))
            Pbc2 = sp.kron(projDirichlet(n[1], BC[1]), speye(n[0]))
            Pbc = sp.block_diag((Pbc1, Pbc2), format="csr")
            B1 = sp.kron(speye(n[1]), projBC(n[0]))
            B2 = sp.kron(projBC(n[1]), speye(n[0]))
            B = sp.block_diag((B1, B2), format="csr")
            indF = np.r_[(indF[0] | indF[1]), (indF[2] | indF[3])]
            Pbc = Pbc*sdiag(self.area[indF])

        elif(self.dim == 3):
            Pbc1 = kron3(speye(n[2]), speye(n[1]), projDirichlet(n[0], BC[0]))
            Pbc2 = kron3(speye(n[2]), projDirichlet(n[1], BC[1]), speye(n[0]))
            Pbc3 = kron3(projDirichlet(n[2], BC[2]), speye(n[1]), speye(n[0]))
            Pbc = sp.block_diag((Pbc1, Pbc2, Pbc3), format="csr")
            B1 = kron3(speye(n[2]), speye(n[1]), projBC(n[0]))
            B2 = kron3(speye(n[2]), projBC(n[1]), speye(n[0]))
            B3 = kron3(projBC(n[2]), speye(n[1]), speye(n[0]))
            B = sp.block_diag((B1, B2, B3), format="csr")
            indF = np.r_[(indF[0] | indF[1]), (indF[2] | indF[3]), (indF[4] | indF[5])]
            Pbc = Pbc*sdiag(self.area[indF])

        return Pbc, B.T
    # --------------- Averaging ---------------------

    @property
    def aveF2CC(self):
        "Construct the averaging operator on cell faces to cell centers."
        if(self.dim == 1):
            return self.aveFx2CC
        elif(self.dim == 2):
            return (0.5)*sp.hstack((self.aveFx2CC, self.aveFy2CC),
                                    format="csr")
        elif(self.dim == 3):
            return (1./3.)*sp.hstack((self.aveFx2CC, self.aveFy2CC,
                                      self.aveFz2CC), format="csr")

    @property
    def aveF2CCV(self):
        "Construct the averaging operator on cell faces to cell centers."
        if(self.dim == 1):
            return self.aveFx2CC
        elif(self.dim == 2):
            return sp.block_diag((self.aveFx2CC, self.aveFy2CC), format="csr")
        elif(self.dim == 3):
            return sp.block_diag((self.aveFx2CC, self.aveFy2CC, self.aveFz2CC),
                                 format="csr")

    @property
    def aveFx2CC(self):
        """
        Construct the averaging operator on cell faces in the x direction to
        cell centers.
        """

        if getattr(self, '_aveFx2CC', None) is None:
            n = self.vnC
            if(self.dim == 1):
                self._aveFx2CC = av(n[0])
            elif(self.dim == 2):
                self._aveFx2CC = sp.kron(speye(n[1]), av(n[0]))
            elif(self.dim == 3):
                self._aveFx2CC = kron3(speye(n[2]), speye(n[1]), av(n[0]))
        return self._aveFx2CC

    @property
    def aveFy2CC(self):
        """
        Construct the averaging operator on cell faces in the y direction to
        cell centers.
        """
        if self.dim < 2:
            return None
        if getattr(self, '_aveFy2CC', None) is None:
            n = self.vnC
            if(self.dim == 2):
                self._aveFy2CC = sp.kron(av(n[1]), speye(n[0]))
            elif(self.dim == 3):
                self._aveFy2CC = kron3(speye(n[2]), av(n[1]), speye(n[0]))
        return self._aveFy2CC

    @property
    def aveFz2CC(self):
        """
        Construct the averaging operator on cell faces in the z direction to
        cell centers.
        """
        if self.dim < 3: return None
        if getattr(self, '_aveFz2CC', None) is None:
            n = self.vnC
            if(self.dim == 3):
                self._aveFz2CC = kron3(av(n[2]), speye(n[1]), speye(n[0]))
        return self._aveFz2CC


    @property
    def aveCC2F(self):
        "Construct the averaging operator on cell cell centers to faces."
        if getattr(self, '_aveCC2F', None) is None:
            n = self.vnC
            if(self.dim == 1):
                self._aveCC2F = avExtrap(n[0])
            elif(self.dim == 2):
                self._aveCC2F = sp.vstack((sp.kron(speye(n[1]),
                                           avExtrap(n[0])),
                                           sp.kron(avExtrap(n[1]),
                                           speye(n[0]))), format="csr")
            elif(self.dim == 3):
                self._aveCC2F = sp.vstack((kron3(speye(n[2]), speye(n[1]),
                                                 avExtrap(n[0])),
                                           kron3(speye(n[2]), avExtrap(n[1]),
                                                 speye(n[0])),
                                           kron3(avExtrap(n[2]), speye(n[1]),
                                                 speye(n[0]))),
                                          format="csr")
        return self._aveCC2F

    @property
    def aveE2CC(self):
        "Construct the averaging operator on cell edges to cell centers."
        if(self.dim == 1):
            return self.aveEx2CC
        elif(self.dim == 2):
            return 0.5*sp.hstack((self.aveEx2CC, self.aveEy2CC), format="csr")
        elif(self.dim == 3):
            return (1./3)*sp.hstack((self.aveEx2CC, self.aveEy2CC,
                                     self.aveEz2CC), format="csr")

    @property
    def aveE2CCV(self):
        "Construct the averaging operator on cell edges to cell centers."
        if(self.dim == 1):
            return self.aveEx2CC
        elif(self.dim == 2):
            return sp.block_diag((self.aveEx2CC, self.aveEy2CC), format="csr")
        elif(self.dim == 3):
            return sp.block_diag((self.aveEx2CC, self.aveEy2CC, self.aveEz2CC),
                                 format="csr")

    @property
    def aveEx2CC(self):
        """
        Construct the averaging operator on cell edges in the x direction to
        cell centers.
        """
        if getattr(self, '_aveEx2CC', None) is None:
            # The number of cell centers in each direction
            n = self.vnC
            if(self.dim == 1):
                self._aveEx2CC = speye(n[0])
            elif(self.dim == 2):
                self._aveEx2CC = sp.kron(av(n[1]), speye(n[0]))
            elif(self.dim == 3):
                self._aveEx2CC = kron3(av(n[2]), av(n[1]), speye(n[0]))
        return self._aveEx2CC

    @property
    def aveEy2CC(self):
        """
        Construct the averaging operator on cell edges in the y direction to
        cell centers.
        """
        if self.dim < 2:
            return None
        if getattr(self, '_aveEy2CC', None) is None:
            # The number of cell centers in each direction
            n = self.vnC
            if(self.dim == 2):
                self._aveEy2CC = sp.kron(speye(n[1]), av(n[0]))
            elif(self.dim == 3):
                self._aveEy2CC = kron3(av(n[2]), speye(n[1]), av(n[0]))
        return self._aveEy2CC

    @property
    def aveEz2CC(self):
        """
        Construct the averaging operator on cell edges in the z direction to
        cell centers.
        """
        if self.dim < 3:
            return None
        if getattr(self, '_aveEz2CC', None) is None:
            # The number of cell centers in each direction
            n = self.vnC
            if(self.dim == 3):
                self._aveEz2CC = kron3(speye(n[2]), av(n[1]), av(n[0]))
        return self._aveEz2CC

    @property
    def aveN2CC(self):
        "Construct the averaging operator on cell nodes to cell centers."
        if getattr(self, '_aveN2CC', None) is None:
            # The number of cell centers in each direction
            n = self.vnC
            if(self.dim == 1):
                self._aveN2CC = av(n[0])
            elif(self.dim == 2):
                self._aveN2CC = sp.kron(av(n[1]), av(n[0])).tocsr()
            elif(self.dim == 3):
                self._aveN2CC = kron3(av(n[2]), av(n[1]), av(n[0])).tocsr()
        return self._aveN2CC

    @property
    def aveN2E(self):
        """
        Construct the averaging operator on cell nodes to cell edges, keeping
        each dimension separate.
        """

        if getattr(self, '_aveN2E', None) is None:
            # The number of cell centers in each direction
            n = self.vnC
            if(self.dim == 1):
                self._aveN2E = av(n[0])
            elif(self.dim == 2):
                self._aveN2E = sp.vstack((sp.kron(speye(n[1]+1), av(n[0])),
                                          sp.kron(av(n[1]), speye(n[0]+1))),
                                         format="csr")
            elif(self.dim == 3):
                self._aveN2E = sp.vstack((kron3(speye(n[2]+1), speye(n[1]+1),
                                                av(n[0])),
                                          kron3(speye(n[2]+1), av(n[1]),
                                                speye(n[0]+1)),
                                          kron3(av(n[2]), speye(n[1]+1),
                                                speye(n[0]+1))),
                                         format="csr")
        return self._aveN2E

    @property
    def aveN2F(self):
        """
        Construct the averaging operator on cell nodes to cell faces, keeping
        each dimension separate.
        """
        if getattr(self, '_aveN2F', None) is None:
            # The number of cell centers in each direction
            n = self.vnC
            if(self.dim == 1):
                self._aveN2F = av(n[0])
            elif(self.dim == 2):
                self._aveN2F = sp.vstack((sp.kron(av(n[1]), speye(n[0]+1)),
                                          sp.kron(speye(n[1]+1), av(n[0]))),
                                         format="csr")
            elif(self.dim == 3):
                self._aveN2F = sp.vstack((kron3(av(n[2]), av(n[1]),
                                                speye(n[0]+1)),
                                          kron3(av(n[2]), speye(n[1]+1),
                                                av(n[0])),
                                          kron3(speye(n[2]+1), av(n[1]),
                                                av(n[0]))),
                                         format="csr")
        return self._aveN2F<|MERGE_RESOLUTION|>--- conflicted
+++ resolved
@@ -246,11 +246,7 @@
         Construct laplacian operator (nodes to edges).
         """
         if getattr(self, '_nodalLaplacian', None) is None:
-<<<<<<< HEAD
-            print 'Warning: Laplacian has not been tested rigorously.'
-=======
             print('Warning: Laplacian has not been tested rigorously.')
->>>>>>> f8b0ea53
             # The number of cell centers in each direction
             n = self.vnC
             # Compute divergence operator on faces
