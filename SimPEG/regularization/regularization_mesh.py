import numpy as np
import scipy.sparse as sp
import warnings
import properties

from .. import props
from .. import utils
from SimPEG.utils.code_utils import deprecate_property

###############################################################################
#                                                                             #
#                             Regularization Mesh                             #
#                                                                             #
###############################################################################


class RegularizationMesh(props.BaseSimPEG):
    """
    **Regularization Mesh**

    This contains the operators used in the regularization. Note that these
    are not necessarily true differential operators, but are constructed from
    a SimPEG Mesh.

    :param discretize.base.BaseMesh mesh: problem mesh
    :param numpy.ndarray indActive: bool array, size nC, that is True where we have active cells. Used to reduce the operators so we regularize only on active cells

    """

    regularization_type = None  # or 'Simple', 'Sparse' or 'Tikhonov'

    def __init__(self, mesh, **kwargs):
        self.mesh = mesh
        utils.setKwargs(self, **kwargs)

    indActive = properties.Array("active indices in mesh", dtype=[bool, int])

    @properties.validator("indActive")
    def _cast_to_bool(self, change):
        value = change["value"]
        if value is not None:
            if value.dtype != "bool":  # cast it to a bool otherwise
                tmp = value
                value = np.zeros(self.mesh.nC, dtype=bool)
                value[tmp] = True
                change["value"] = value

    @property
    def vol(self):
        """
        reduced volume vector

        :rtype: numpy.ndarray
        :return: reduced cell volume
        """
        if getattr(self, "_vol", None) is None:
            self._vol = self.Pac.T * self.mesh.cell_volumes
        return self._vol

    @property
    def nC(self):
        """
        reduced number of cells

        :rtype: int
        :return: number of cells being regularized
        """
        if self.indActive is not None:
            return int(self.indActive.sum())
        return self.mesh.nC

    @property
    def dim(self):
        """
        dimension of regularization mesh (1D, 2D, 3D)

        :rtype: int
        :return: dimension
        """
        if getattr(self, "_dim", None) is None:
            self._dim = self.mesh.dim
        return self._dim

    @property
    def Pac(self):
        """
        projection matrix that takes from the reduced space of active cells to
        full modelling space (ie. nC x nindActive)

        :rtype: scipy.sparse.csr_matrix
        :return: active cell projection matrix
        """
        if getattr(self, "_Pac", None) is None:
            if self.indActive is None:
                self._Pac = utils.speye(self.mesh.nC)
            else:
                self._Pac = utils.speye(self.mesh.nC)[:, self.indActive]
        return self._Pac

    @property
    def Pafx(self):
        """
        projection matrix that takes from the reduced space of active x-faces
        to full modelling space (ie. nFx x nindActive_Fx )

        :rtype: scipy.sparse.csr_matrix
        :return: active face-x projection matrix
        """
        if getattr(self, "_Pafx", None) is None:
            # if getattr(self.mesh, 'aveCC2Fx', None) is not None:
            if self.mesh._meshType == "TREE" and self.regularization_type != "Tikhonov":
                ind_active = self.indActive
                if ind_active is None:
                    ind_active = np.ones(self.mesh.nC, dtype="bool")
                indActive_Fx = (
                    self.mesh.average_cell_to_total_face_x() * ind_active
                ) >= 1
                self._Pafx = utils.speye(self.mesh.ntFx)[:, indActive_Fx]
            else:
<<<<<<< HEAD
                # if getattr(self.mesh, 'aveCC2Fx', None) is not None:
                if self.mesh._meshType == "TREE":
                    if self.regularization_type == "Tikhonov":
                        indActive_Fx = (self.mesh.aveFx2CC.T * self.indActive) >= 1
                        self._Pafx = utils.speye(self.mesh.nFx)[:, indActive_Fx]
                    else:
                        indActive_Fx = (
                            self.mesh.average_cell_to_total_face_x() * self.indActive
                        ) >= 1
                        self._Pafx = utils.speye(self.mesh.ntFx)[:, indActive_Fx]
=======
                if self.indActive is None:
                    self._Pafx = utils.speye(self.mesh.nFx)
>>>>>>> a264ba6a
                else:
                    indActive_Fx = self.mesh.aveFx2CC.T * self.indActive >= 1
                    self._Pafx = utils.speye(self.mesh.nFx)[:, indActive_Fx]
        return self._Pafx

    @property
    def Pafy(self):
        """
        projection matrix that takes from the reduced space of active y-faces
        to full modelling space (ie. nFy x nindActive_Fy )

        :rtype: scipy.sparse.csr_matrix
        :return: active face-y projection matrix
        """
        if getattr(self, "_Pafy", None) is None:
            if self.mesh._meshType == "TREE" and self.regularization_type != "Tikhonov":
                ind_active = self.indActive
                if ind_active is None:
                    ind_active = np.ones(self.mesh.nC, dtype="bool")
                indActive_Fy = (
                    self.mesh.average_cell_to_total_face_y() * ind_active
                ) >= 1
                self._Pafy = utils.speye(self.mesh.ntFy)[:, indActive_Fy]
            else:
<<<<<<< HEAD
                # if getattr(self.mesh, 'aveCC2Fy', None) is not None:
                if self.mesh._meshType == "TREE":
                    if self.regularization_type == "Tikhonov":
                        indActive_Fy = (self.mesh.aveFy2CC.T * self.indActive) >= 1
                        self._Pafy = utils.speye(self.mesh.nFy)[:, indActive_Fy]
                    else:
                        indActive_Fy = (
                            self.mesh.average_cell_to_total_face_y() * self.indActive
                        ) >= 1
                        self._Pafy = utils.speye(self.mesh.ntFy)[:, indActive_Fy]
=======
                if self.indActive is None:
                    self._Pafy = utils.speye(self.mesh.nFy)
>>>>>>> a264ba6a
                else:
                    indActive_Fy = (self.mesh.aveFy2CC.T * self.indActive) >= 1
                    self._Pafy = utils.speye(self.mesh.nFy)[:, indActive_Fy]
        return self._Pafy

    @property
    def Pafz(self):
        """
        projection matrix that takes from the reduced space of active z-faces
        to full modelling space (ie. nFz x nindActive_Fz )

        :rtype: scipy.sparse.csr_matrix
        :return: active face-z projection matrix
        """
        if getattr(self, "_Pafz", None) is None:
            if self.mesh._meshType == "TREE" and self.regularization_type != "Tikhonov":
                ind_active = self.indActive
                if ind_active is None:
                    ind_active = np.ones(self.mesh.nC, dtype="bool")
                indActive_Fz = (
                    self.mesh.average_cell_to_total_face_z() * ind_active
                ) >= 1
                self._Pafz = utils.speye(self.mesh.ntFz)[:, indActive_Fz]
            else:
<<<<<<< HEAD
                # if getattr(self.mesh, 'aveCC2Fz', None) is not None:
                if self.mesh._meshType == "TREE":
                    if self.regularization_type == "Tikhonov":
                        indActive_Fz = (self.mesh.aveFz2CC.T * self.indActive) >= 1
                        self._Pafz = utils.speye(self.mesh.nFz)[:, indActive_Fz]
                    else:
                        indActive_Fz = (
                            self.mesh.average_cell_to_total_face_z() * self.indActive
                        ) >= 1
                        self._Pafz = utils.speye(self.mesh.ntFz)[:, indActive_Fz]
=======
                if self.indActive is None:
                    self._Pafz = utils.speye(self.mesh.nFz)
>>>>>>> a264ba6a
                else:
                    indActive_Fz = (self.mesh.aveFz2CC.T * self.indActive) >= 1
                    self._Pafz = utils.speye(self.mesh.nFz)[:, indActive_Fz]
        return self._Pafz

    @property
    def aveFx2CC(self):
        """
        averaging from active cell centers to active x-faces

        :rtype: scipy.sparse.csr_matrix
        :return: averaging from active cell centers to active x-faces
        """
        if getattr(self, "_aveFx2CC", None) is None:
            if self.mesh._meshType == "TREE" and self.regularization_type != "Tikhonov":
                nCinRow = utils.mkvc((self.aveCC2Fx.T).sum(1))
                nCinRow[nCinRow > 0] = 1.0 / nCinRow[nCinRow > 0]
                self._aveFx2CC = utils.sdiag(nCinRow) * self.aveCC2Fx.T

            else:
                self._aveFx2CC = self.Pac.T * self.mesh.aveFx2CC * self.Pafx

        return self._aveFx2CC

    @property
    def aveCC2Fx(self):
        """
        averaging from active x-faces to active cell centers

        :rtype: scipy.sparse.csr_matrix
        :return: averaging matrix from active x-faces to active cell centers
        """
        if getattr(self, "_aveCC2Fx", None) is None:
<<<<<<< HEAD

            # if getattr(self.mesh, 'aveCC2Fx', None) is not None:
            if self.mesh._meshType == "TREE":
                if self.regularization_type == "Tikhonov":
                    self._aveCC2Fx = (
                        utils.sdiag(1.0 / (self.aveFx2CC.T).sum(1)) * self.aveFx2CC.T
                    )
                else:
                    self._aveCC2Fx = (
                        self.Pafx.T * self.mesh.average_cell_to_total_face_x() * self.Pac
                    )
=======
            if self.mesh._meshType == "TREE" and self.regularization_type != "Tikhonov":
                self._aveCC2Fx = (
                    self.Pafx.T * self.mesh.average_cell_to_total_face_x() * self.Pac
                )
>>>>>>> a264ba6a
            else:
                self._aveCC2Fx = (
                    utils.sdiag(1.0 / (self.aveFx2CC.T).sum(1)) * self.aveFx2CC.T
                )
        return self._aveCC2Fx

    @property
    def aveFy2CC(self):
        """
        averaging from active cell centers to active y-faces

        :rtype: scipy.sparse.csr_matrix
        :return: averaging from active cell centers to active y-faces
        """
        if getattr(self, "_aveFy2CC", None) is None:
            if self.mesh._meshType == "TREE" and self.regularization_type != "Tikhonov":
                nCinRow = utils.mkvc((self.aveCC2Fy.T).sum(1))
                nCinRow[nCinRow > 0] = 1.0 / nCinRow[nCinRow > 0]
                self._aveFy2CC = utils.sdiag(nCinRow) * self.aveCC2Fy.T
            else:
                self._aveFy2CC = self.Pac.T * self.mesh.aveFy2CC * self.Pafy

        return self._aveFy2CC

    @property
    def aveCC2Fy(self):
        """
        averaging from active y-faces to active cell centers

        :rtype: scipy.sparse.csr_matrix
        :return: averaging matrix from active y-faces to active cell centers
        """
        if getattr(self, "_aveCC2Fy", None) is None:
<<<<<<< HEAD
            # if getattr(self.mesh, 'aveCC2Fy', None) is not None:
            if self.mesh._meshType == "TREE":
                if self.regularization_type == "Tikhonov":
                    self._aveCC2Fy = (
                        utils.sdiag(1.0 / (self.aveFy2CC.T).sum(1)) * self.aveFy2CC.T
                    )
                else:
                    self._aveCC2Fy = (
                        self.Pafy.T * self.mesh.average_cell_to_total_face_y() * self.Pac
                    )
=======
            if self.mesh._meshType == "TREE" and self.regularization_type != "Tikhonov":
                self._aveCC2Fy = (
                    self.Pafy.T * self.mesh.average_cell_to_total_face_y() * self.Pac
                )
>>>>>>> a264ba6a
            else:
                self._aveCC2Fy = (
                    utils.sdiag(1.0 / (self.aveFy2CC.T).sum(1)) * self.aveFy2CC.T
                )
        return self._aveCC2Fy

    @property
    def aveFz2CC(self):
        """
        averaging from active cell centers to active z-faces

        :rtype: scipy.sparse.csr_matrix
        :return: averaging from active cell centers to active z-faces
        """
        if getattr(self, "_aveFz2CC", None) is None:
            if self.mesh._meshType == "TREE" and self.regularization_type != "Tikhonov":
                nCinRow = utils.mkvc((self.aveCC2Fz.T).sum(1))
                nCinRow[nCinRow > 0] = 1.0 / nCinRow[nCinRow > 0]
                self._aveFz2CC = utils.sdiag(nCinRow) * self.aveCC2Fz.T
            else:
                self._aveFz2CC = self.Pac.T * self.mesh.aveFz2CC * self.Pafz

        return self._aveFz2CC

    @property
    def aveCC2Fz(self):
        """
        averaging from active z-faces to active cell centers

        :rtype: scipy.sparse.csr_matrix
        :return: averaging matrix from active z-faces to active cell centers
        """
        if getattr(self, "_aveCC2Fz", None) is None:
            # if getattr(self.mesh, 'aveCC2Fz', None) is not None:
<<<<<<< HEAD
            if self.mesh._meshType == "TREE":
                if self.regularization_type == "Tikhonov":
                    self._aveCC2Fz = (
                        utils.sdiag(1.0 / (self.aveFz2CC.T).sum(1)) * self.aveFz2CC.T
                    )
                else:
                    self._aveCC2Fz = (
                        self.Pafz.T * self.mesh.average_cell_to_total_face_z() * self.Pac
                    )
=======
            if self.mesh._meshType == "TREE" and self.regularization_type != "Tikhonov":
                self._aveCC2Fz = (
                    self.Pafz.T * self.mesh.average_cell_to_total_face_z() * self.Pac
                )
>>>>>>> a264ba6a
            else:
                self._aveCC2Fz = (
                    utils.sdiag(1.0 / (self.aveFz2CC.T).sum(1)) * self.aveFz2CC.T
                )
        return self._aveCC2Fz

    @property
    def cellDiffx(self):
        """
        cell centered difference in the x-direction

        :rtype: scipy.sparse.csr_matrix
        :return: differencing matrix for active cells in the x-direction
        """
        if getattr(self, "_cellDiffx", None) is None:
            self._cellDiffx = self.Pafx.T * self.mesh.cell_gradient_x * self.Pac
        return self._cellDiffx

    @property
    def cellDiffy(self):
        """
        cell centered difference in the y-direction

        :rtype: scipy.sparse.csr_matrix
        :return: differencing matrix for active cells in the y-direction
        """
        if getattr(self, "_cellDiffy", None) is None:
            self._cellDiffy = self.Pafy.T * self.mesh.cellGrady * self.Pac
        return self._cellDiffy

    @property
    def cellDiffz(self):
        """
        cell centered difference in the z-direction

        :rtype: scipy.sparse.csr_matrix
        :return: differencing matrix for active cells in the z-direction
        """
        if getattr(self, "_cellDiffz", None) is None:
            self._cellDiffz = self.Pafz.T * self.mesh.cellGradz * self.Pac
        return self._cellDiffz

    @property
    def faceDiffx(self):
        """
        x-face differences

        :rtype: scipy.sparse.csr_matrix
        :return: differencing matrix for active faces in the x-direction
        """
        if getattr(self, "_faceDiffx", None) is None:
            self._faceDiffx = self.Pac.T * self.mesh.face_x_divergence * self.Pafx
        return self._faceDiffx

    @property
    def faceDiffy(self):
        """
        y-face differences

        :rtype: scipy.sparse.csr_matrix
        :return: differencing matrix for active faces in the y-direction
        """
        if getattr(self, "_faceDiffy", None) is None:
            self._faceDiffy = self.Pac.T * self.mesh.faceDivy * self.Pafy
        return self._faceDiffy

    @property
    def faceDiffz(self):
        """
        z-face differences

        :rtype: scipy.sparse.csr_matrix
        :return: differencing matrix for active faces in the z-direction
        """
        if getattr(self, "_faceDiffz", None) is None:
            self._faceDiffz = self.Pac.T * self.mesh.faceDivz * self.Pafz
        return self._faceDiffz

    @property
    def cellDiffxStencil(self):
        """
        cell centered difference stencil (no cell lengths include) in the
        x-direction

        :rtype: scipy.sparse.csr_matrix
        :return: differencing matrix for active cells in the x-direction
        """
        if getattr(self, "_cellDiffxStencil", None) is None:

            self._cellDiffxStencil = (
                self.Pafx.T * self.mesh.stencil_cell_gradient_x * self.Pac
            )
        return self._cellDiffxStencil

    @property
    def cellDiffyStencil(self):
        """
        cell centered difference stencil (no cell lengths include) in the
        y-direction

        :rtype: scipy.sparse.csr_matrix
        :return: differencing matrix for active cells in the y-direction
        """
        if self.dim < 2:
            return None
        if getattr(self, "_cellDiffyStencil", None) is None:

            self._cellDiffyStencil = (
                self.Pafy.T * self.mesh.stencil_cell_gradient_y * self.Pac
            )
        return self._cellDiffyStencil

    @property
    def cellDiffzStencil(self):
        """
        cell centered difference stencil (no cell lengths include) in the
        y-direction

        :rtype: scipy.sparse.csr_matrix
        :return: differencing matrix for active cells in the y-direction
        """
        if self.dim < 3:
            return None
        if getattr(self, "_cellDiffzStencil", None) is None:

            self._cellDiffzStencil = (
                self.Pafz.T * self.mesh.stencil_cell_gradient_z * self.Pac
            )
        return self._cellDiffzStencil


# Make it look like it's in the regularization module
RegularizationMesh.__module__ = "SimPEG.regularization"

<|MERGE_RESOLUTION|>--- conflicted
+++ resolved
@@ -117,21 +117,10 @@
                 ) >= 1
                 self._Pafx = utils.speye(self.mesh.ntFx)[:, indActive_Fx]
             else:
-<<<<<<< HEAD
-                # if getattr(self.mesh, 'aveCC2Fx', None) is not None:
-                if self.mesh._meshType == "TREE":
-                    if self.regularization_type == "Tikhonov":
-                        indActive_Fx = (self.mesh.aveFx2CC.T * self.indActive) >= 1
-                        self._Pafx = utils.speye(self.mesh.nFx)[:, indActive_Fx]
-                    else:
-                        indActive_Fx = (
-                            self.mesh.average_cell_to_total_face_x() * self.indActive
-                        ) >= 1
-                        self._Pafx = utils.speye(self.mesh.ntFx)[:, indActive_Fx]
-=======
+
                 if self.indActive is None:
                     self._Pafx = utils.speye(self.mesh.nFx)
->>>>>>> a264ba6a
+
                 else:
                     indActive_Fx = self.mesh.aveFx2CC.T * self.indActive >= 1
                     self._Pafx = utils.speye(self.mesh.nFx)[:, indActive_Fx]
@@ -156,21 +145,10 @@
                 ) >= 1
                 self._Pafy = utils.speye(self.mesh.ntFy)[:, indActive_Fy]
             else:
-<<<<<<< HEAD
-                # if getattr(self.mesh, 'aveCC2Fy', None) is not None:
-                if self.mesh._meshType == "TREE":
-                    if self.regularization_type == "Tikhonov":
-                        indActive_Fy = (self.mesh.aveFy2CC.T * self.indActive) >= 1
-                        self._Pafy = utils.speye(self.mesh.nFy)[:, indActive_Fy]
-                    else:
-                        indActive_Fy = (
-                            self.mesh.average_cell_to_total_face_y() * self.indActive
-                        ) >= 1
-                        self._Pafy = utils.speye(self.mesh.ntFy)[:, indActive_Fy]
-=======
+
                 if self.indActive is None:
                     self._Pafy = utils.speye(self.mesh.nFy)
->>>>>>> a264ba6a
+
                 else:
                     indActive_Fy = (self.mesh.aveFy2CC.T * self.indActive) >= 1
                     self._Pafy = utils.speye(self.mesh.nFy)[:, indActive_Fy]
@@ -195,21 +173,10 @@
                 ) >= 1
                 self._Pafz = utils.speye(self.mesh.ntFz)[:, indActive_Fz]
             else:
-<<<<<<< HEAD
-                # if getattr(self.mesh, 'aveCC2Fz', None) is not None:
-                if self.mesh._meshType == "TREE":
-                    if self.regularization_type == "Tikhonov":
-                        indActive_Fz = (self.mesh.aveFz2CC.T * self.indActive) >= 1
-                        self._Pafz = utils.speye(self.mesh.nFz)[:, indActive_Fz]
-                    else:
-                        indActive_Fz = (
-                            self.mesh.average_cell_to_total_face_z() * self.indActive
-                        ) >= 1
-                        self._Pafz = utils.speye(self.mesh.ntFz)[:, indActive_Fz]
-=======
+
                 if self.indActive is None:
                     self._Pafz = utils.speye(self.mesh.nFz)
->>>>>>> a264ba6a
+
                 else:
                     indActive_Fz = (self.mesh.aveFz2CC.T * self.indActive) >= 1
                     self._Pafz = utils.speye(self.mesh.nFz)[:, indActive_Fz]
@@ -243,24 +210,12 @@
         :return: averaging matrix from active x-faces to active cell centers
         """
         if getattr(self, "_aveCC2Fx", None) is None:
-<<<<<<< HEAD
-
-            # if getattr(self.mesh, 'aveCC2Fx', None) is not None:
-            if self.mesh._meshType == "TREE":
-                if self.regularization_type == "Tikhonov":
-                    self._aveCC2Fx = (
-                        utils.sdiag(1.0 / (self.aveFx2CC.T).sum(1)) * self.aveFx2CC.T
-                    )
-                else:
-                    self._aveCC2Fx = (
-                        self.Pafx.T * self.mesh.average_cell_to_total_face_x() * self.Pac
-                    )
-=======
+
             if self.mesh._meshType == "TREE" and self.regularization_type != "Tikhonov":
                 self._aveCC2Fx = (
                     self.Pafx.T * self.mesh.average_cell_to_total_face_x() * self.Pac
                 )
->>>>>>> a264ba6a
+
             else:
                 self._aveCC2Fx = (
                     utils.sdiag(1.0 / (self.aveFx2CC.T).sum(1)) * self.aveFx2CC.T
@@ -294,23 +249,12 @@
         :return: averaging matrix from active y-faces to active cell centers
         """
         if getattr(self, "_aveCC2Fy", None) is None:
-<<<<<<< HEAD
-            # if getattr(self.mesh, 'aveCC2Fy', None) is not None:
-            if self.mesh._meshType == "TREE":
-                if self.regularization_type == "Tikhonov":
-                    self._aveCC2Fy = (
-                        utils.sdiag(1.0 / (self.aveFy2CC.T).sum(1)) * self.aveFy2CC.T
-                    )
-                else:
-                    self._aveCC2Fy = (
-                        self.Pafy.T * self.mesh.average_cell_to_total_face_y() * self.Pac
-                    )
-=======
+
             if self.mesh._meshType == "TREE" and self.regularization_type != "Tikhonov":
                 self._aveCC2Fy = (
                     self.Pafy.T * self.mesh.average_cell_to_total_face_y() * self.Pac
                 )
->>>>>>> a264ba6a
+
             else:
                 self._aveCC2Fy = (
                     utils.sdiag(1.0 / (self.aveFy2CC.T).sum(1)) * self.aveFy2CC.T
@@ -345,22 +289,12 @@
         """
         if getattr(self, "_aveCC2Fz", None) is None:
             # if getattr(self.mesh, 'aveCC2Fz', None) is not None:
-<<<<<<< HEAD
-            if self.mesh._meshType == "TREE":
-                if self.regularization_type == "Tikhonov":
-                    self._aveCC2Fz = (
-                        utils.sdiag(1.0 / (self.aveFz2CC.T).sum(1)) * self.aveFz2CC.T
-                    )
-                else:
-                    self._aveCC2Fz = (
-                        self.Pafz.T * self.mesh.average_cell_to_total_face_z() * self.Pac
-                    )
-=======
+
             if self.mesh._meshType == "TREE" and self.regularization_type != "Tikhonov":
                 self._aveCC2Fz = (
                     self.Pafz.T * self.mesh.average_cell_to_total_face_z() * self.Pac
                 )
->>>>>>> a264ba6a
+
             else:
                 self._aveCC2Fz = (
                     utils.sdiag(1.0 / (self.aveFz2CC.T).sum(1)) * self.aveFz2CC.T
