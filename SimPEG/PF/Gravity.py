--- conflicted
+++ resolved
@@ -8,15 +8,10 @@
 from . import ParallelForward
 import re
 import numpy as np
-# import multiprocessing
+import multiprocessing
 import scipy.constants as constants
-<<<<<<< HEAD
-# import subprocess
-=======
->>>>>>> 39b822c9
 import os
 import time
-from . import calcTmat
 
 class GravityIntegral(Problem.LinearProblem):
 
@@ -168,37 +163,6 @@
         # if self.n_cpu is None:
         #     self.n_cpu = multiprocessing.cpu_count()
 
-<<<<<<< HEAD
-        # F = calcTmat.calcTmat(self.rxLoc, self.Xn, self.Yn, self.Zn)
-
-        # return F
-        # Calculate the block size for each cpu
-        # rowInd = np.linspace(0, self.nD, self.n_cpu+1).astype(int)
-        # threads = [None]*self.n_cpu
-        # F = [None]*self.n_cpu
-
-        # for ii in range(self.n_cpu):
-
-        #     nRows = int(rowInd[ii+1]-rowInd[ii])
-
-        #     if self.forwardOnly:
-        #         threads[ii] = threading.Thread(target=self.getDblock, args=(rowInd[ii], nRows, F, ii))
-        #     else:
-        #         threads[ii] = threading.Thread(target=self.getTblock, args=(rowInd[ii], nRows, F, ii))
-        #     threads[ii].start()
-
-        # for thread in threads:
-        #     thread.join()
-        arg = np.linspace(0, self.nD, 10, dtype=int)
-        F = []
-        for ii in range(self.nD):
-
-            F += [self.calcTrow(ii)]
-            if np.any(ii == arg):
-                print("Completed " + str(ii/self.nD*100) + " %")
-
-
-=======
         # Switch to determine if the process has to be run in paralle
         if self.parallelized:
 
@@ -213,7 +177,6 @@
             return F
 
         else:
->>>>>>> 39b822c9
 
             F = []
             for ii in range(self.nD):
@@ -295,42 +258,10 @@
                             dz[:, cc] * np.arctan(dx[:, aa] * dy[:, bb] /
                                                   (dz[:, cc] * r + eps)))
 
-<<<<<<< HEAD
-        return row
-
-    def getTblock(self, index):
-        """
-            Calculate rows of sensitivity
-        """
-        block = []
-        for ii in range(nRows):
-            block += [self.calcTrow(self.rxLoc[indStart+ii, :])]
-
-            # Monitor progress of first thread
-            if index == 0:
-                self.progress(ii, nRows)
-
-        F[index] = np.vstack(block)
-
-    def getDblock(self, indStart, nRows, F, index):
-        """
-            Calculate rows of data
-        """
-        block = []
-        for ii in range(nRows):
-            block += [self.calcTrow(self.rxLoc[indStart+ii, :])*self.model]
-
-            # Monitor progress of first thread
-            if index == 0:
-                self.progress(ii, nRows)
-
-        F[index] = np.vstack(block)
-=======
         if self.forwardOnly:
             return np.dot(row, self.model)
         else:
             return row
->>>>>>> 39b822c9
 
     def progress(self, iter, nRows):
         """
