from __future__ import print_function

import numpy as np
import scipy.sparse as sp
from scipy.constants import mu_0

from SimPEG import Utils
from SimPEG import Problem
#from SimPEG import Solver
from SimPEG import Props
from SimPEG import Mesh
import multiprocessing
import properties
from SimPEG.Utils import mkvc, matutils, sdiag
from . import BaseMag as MAG
from .MagAnalytics import spheremodel, CongruousMagBC
import dask
import dask.array as da
from dask.diagnostics import ProgressBar
from scipy.sparse import csr_matrix as csr
import os

class MagneticIntegral(Problem.LinearProblem):

    chi, chiMap, chiDeriv = Props.Invertible(
        "Magnetic Susceptibility (SI)",
        default=1.
    )

    forwardOnly = False  # If false, matrix is store to memory (watch your RAM)
    actInd = None  #: Active cell indices provided
    M = None  #: Magnetization matrix provided, otherwise all induced
    magType = 'H0'
    verbose = True  # Don't display progress on screen
    W = None
    gtgdiag = None
    n_cpu = None
    parallelized = "dask"
    max_chunk_size = None
<<<<<<< HEAD
    chunk_by_rows = False
=======
>>>>>>> 757505c2
    coordinate_system = properties.StringChoice(
        "Type of coordinate system we are regularizing in",
        choices=['cartesian', 'spherical'],
        default='cartesian'
    )
    Jpath = "./sensitivity.zarr"
    maxRAM = 1  # Maximum memory usage

    modelType = properties.StringChoice(
        "Type of magnetization model",
        choices=['susceptibility', 'vector', 'amplitude'],
        default='susceptibility'
    )

    def __init__(self, mesh, **kwargs):

        assert mesh.dim == 3, 'Integral formulation only available for 3D mesh'
        Problem.BaseProblem.__init__(self, mesh, **kwargs)

        if self.modelType == 'vector':
            self.magType = 'full'

        # Find non-zero cells
        if getattr(self, 'actInd', None) is not None:
            if self.actInd.dtype == 'bool':
                inds = np.asarray([inds for inds,
                                  elem in enumerate(self.actInd, 1) if elem],
                                  dtype=int) - 1
            else:
                inds = self.actInd

        else:

            inds = np.asarray(range(self.mesh.nC))

        self.nC = len(inds)

        # Create active cell projector
        P = csr((np.ones(self.nC), (inds, range(self.nC))),
                          shape=(self.mesh.nC, self.nC))

        # Create vectors of nodal location
        # (lower and upper coners for each cell)
        # if isinstance(self.mesh, Mesh.TreeMesh):
            # Get upper and lower corners of each cell
        bsw = (self.mesh.gridCC - self.mesh.h_gridded/2.)
        tne = (self.mesh.gridCC + self.mesh.h_gridded/2.)

        xn1, xn2 = bsw[:, 0], tne[:, 0]
        yn1, yn2 = bsw[:, 1], tne[:, 1]

        self.Yn = P.T*np.c_[mkvc(yn1), mkvc(yn2)]
        self.Xn = P.T*np.c_[mkvc(xn1), mkvc(xn2)]

        if self.mesh.dim > 2:
            zn1, zn2 = bsw[:, 2], tne[:, 2]
            self.Zn = P.T*np.c_[mkvc(zn1), mkvc(zn2)]

        # else:

        #     xn = self.mesh.vectorNx
        #     yn = self.mesh.vectorNy
        #     zn = self.mesh.vectorNz

        #     yn2, xn2, zn2 = np.meshgrid(yn[1:], xn[1:], zn[1:])
        #     yn1, xn1, zn1 = np.meshgrid(yn[:-1], xn[:-1], zn[:-1])

        # If equivalent source, use semi-infite prism
        # if self.equiSourceLayer:
        #     zn1 -= 1000.





    def fields(self, m):

        if self.coordinate_system == 'cartesian':
            m = self.chiMap*(m)
        else:
            m = self.chiMap*(matutils.atp2xyz(m.reshape((int(len(m)/3), 3), order='F')))

        if self.forwardOnly:
            # Compute the linear operation without forming the full dense F
            return np.array(self.Intrgl_Fwr_Op(m=m, magType=self.magType), dtype='float')

        # else:

        if getattr(self, '_Mxyz', None) is not None:

            vec = dask.delayed(csr.dot)(self.Mxyz, m)
            M = da.from_delayed(vec, dtype=float, shape=[m.shape[0]])
            fields = da.dot(self.G, da.from_array(M, chunks=self.G.chunks[1]))

        else:

            fields = da.dot(self.G, da.from_array(m, chunks=self.G.chunks[1]))

        if self.modelType == 'amplitude':

            fields = self.calcAmpData(fields)

        return fields

    def calcAmpData(self, Bxyz):
        """
            Compute amplitude of the field
        """

        amplitude = da.sum(
            Bxyz.reshape((3, self.nD), order='F')**2., axis=0
        )**0.5

        return amplitude

    @property
    def G(self):
        if not self.ispaired:
            raise Exception('Need to pair!')

        if getattr(self, '_G', None) is None:

            self._G = self.Intrgl_Fwr_Op(magType=self.magType)

        return self._G

    @property
    def nD(self):
        """
            Number of data
        """
        self._nD = self.survey.srcField.rxList[0].locs.shape[0]

        return self._nD

    @property
    def ProjTMI(self):
        if not self.ispaired:
            raise Exception('Need to pair!')

        if getattr(self, '_ProjTMI', None) is None:

            # Convert Bdecination from north to cartesian
            self._ProjTMI = Utils.matutils.dipazm_2_xyz(
                self.survey.srcField.param[1],
                self.survey.srcField.param[2]
            )

        return self._ProjTMI

    def getJtJdiag(self, m, W=None):
        """
            Return the diagonal of JtJ
        """
        dmudm = self.chiMap.deriv(m)
        self._dSdm = None
        self._dfdm = None
        self.model = m
        if (self.gtgdiag is None) and (self.modelType != 'amplitude'):

            if W is None:
                w = np.ones(self.G.shape[1])
            else:
                w = W.diagonal()

            # self.gtgdiag = np.zeros(dmudm.shape[1])

            # for ii in range(self.G.shape[0]):

            self.gtgdiag = da.sum(self.G**2., 0).compute()

            # self.gtgdiag = np.array(da.sum(da.power(self.G, 2), axis=0))

        if self.coordinate_system == 'cartesian':
            if self.modelType == 'amplitude':
                return np.sum((W * self.dfdm * sdiag(mkvc(self.gtgdiag)**0.5) * dmudm).power(2.), axis=0)
            else:
                return mkvc(np.sum((sdiag(mkvc(self.gtgdiag)**0.5) * dmudm).power(2.), axis=0))

        else:  # spherical
            if self.modelType == 'amplitude':
                return mkvc(np.sum(((W * self.dfdm) * sdiag(mkvc(self.gtgdiag)**0.5) * (self.dSdm * dmudm)).power(2.), axis=0))
            else:

                #Japprox = sdiag(mkvc(self.gtgdiag)**0.5*dmudm) * (self.dSdm * dmudm)
                return mkvc(np.sum((sdiag(mkvc(self.gtgdiag)**0.5) * self.dSdm * dmudm).power(2), axis=0))

    def getJ(self, m, f=None):
        """
            Sensitivity matrix
        """

        if self.coordinate_system == 'cartesian':
            dmudm = self.chiMap.deriv(m)
        else:  # spherical
            dmudm = self.dSdm * self.chiMap.deriv(m)

        if self.modelType == 'amplitude':
            return self.dfdm * da.dot(self.G, dmudm)
        else:

            prod = dask.delayed(
                csr.dot)(
                    self.G, dmudm
                )
            return da.from_delayed(
                prod, dtype=float,
                shape=(self.G.shape[0], dmudm.shape[1])
            )

    def Jvec(self, m, v, f=None):

        if self.coordinate_system == 'cartesian':
            dmudm = self.chiMap.deriv(m)
        else:
            dmudm = self.dSdm * self.chiMap.deriv(m)

        if getattr(self, '_Mxyz', None) is not None:

            # dmudm_v = dask.delayed(csr.dot)(dmudm, v)
            # vec = dask.delayed(csr.dot)(self.Mxyz, dmudm_v)
            M_dmudm_v = da.from_array(self.Mxyz*(dmudm*v), chunks=self.G.chunks[1])

            Jvec = da.dot(self.G, M_dmudm_v)

        else:

#            vec = dask.delayed(csr.dot)(dmudm, v)
            dmudm_v = da.from_array(dmudm*v, chunks=self.G.chunks[1])

            Jvec = da.dot(self.G, dmudm_v)

        if self.modelType == 'amplitude':
            dfdm_Jvec = dask.delayed(csr.dot)(self.dfdm, Jvec)

            return da.from_delayed(dfdm_Jvec, dtype=float, shape=[self.dfdm.shape[0]])
        else:
            return Jvec

    def Jtvec(self, m, v, f=None):

        if self.coordinate_system == 'cartesian':
            dmudm = self.chiMap.deriv(m)
        else:
            dmudm = self.dSdm * self.chiMap.deriv(m)

        if self.modelType == 'amplitude':

            dfdm_v = dask.delayed(csr.dot)(v, self.dfdm)
<<<<<<< HEAD
            vec = da.from_delayed(dfdm_v, dtype=float, shape=[self.dfdm.shape[0]])

            if getattr(self, '_Mxyz', None) is not None:

                jtvec = da.dot(vec.astype(np.float32), self.G)

                Jtvec = dask.delayed(csr.dot)(jtvec, self.Mxyz)

            else:
                Jtvec = da.dot(vec.astype(np.float32), self.G)

        else:

            Jtvec = da.dot(v.astype(np.float32), self.G)
=======
            vec = da.from_array(da.from_delayed(dfdm_v, dtype=float, shape=[self.dfdm.shape[0]]), chunks=self.G.chunks[0])

            if getattr(self, '_Mxyz', None) is not None:


                jtvec = da.dot(vec, self.G)

                Jtvec = dask.delayed(csr.dot)(jtvec, self.Mxyz)

            else:
                Jtvec = da.dot(vec, self.G)

        else:

            Jtvec = da.dot(da.asarray(v, chunks=self.G.chunks[0]), self.G)
>>>>>>> 757505c2

        dmudm_v = dask.delayed(csr.dot)(Jtvec, dmudm)

        return da.from_delayed(dmudm_v, dtype=float, shape=[self.chiMap.deriv(m).shape[1]])

    @property
    def dSdm(self):

        if getattr(self, '_dSdm', None) is None:

            if self.model is None:
                raise Exception('Requires a chi')

            nC = int(len(self.model)/3)

            m_xyz = self.chiMap * matutils.atp2xyz(self.model.reshape((nC, 3), order='F'))

            nC = int(m_xyz.shape[0]/3.)
            m_atp = matutils.xyz2atp(m_xyz.reshape((nC, 3), order='F'))

            a = m_atp[:nC]
            t = m_atp[nC:2*nC]
            p = m_atp[2*nC:]

            Sx = sp.hstack([sp.diags(np.cos(t)*np.cos(p), 0),
                            sp.diags(-a*np.sin(t)*np.cos(p), 0),
                            sp.diags(-a*np.cos(t)*np.sin(p), 0)])

            Sy = sp.hstack([sp.diags(np.cos(t)*np.sin(p), 0),
                            sp.diags(-a*np.sin(t)*np.sin(p), 0),
                            sp.diags(a*np.cos(t)*np.cos(p), 0)])

            Sz = sp.hstack([sp.diags(np.sin(t), 0),
                            sp.diags(a*np.cos(t), 0),
                            csr((nC, nC))])

            self._dSdm = sp.vstack([Sx, Sy, Sz])

        return self._dSdm

    @property
    def modelMap(self):
        """
            Call for general mapping of the problem
        """
        return self.chiMap

    @property
    def dfdm(self):

        if self.model is None:
            self.model = np.zeros(self.G.shape[1])

        if getattr(self, '_dfdm', None) is None:

            Bxyz = self.Bxyz_a(self.chiMap * self.model)

            # Bx = sp.spdiags(Bxyz[:, 0], 0, self.nD, self.nD)
            # By = sp.spdiags(Bxyz[:, 1], 0, self.nD, self.nD)
            # Bz = sp.spdiags(Bxyz[:, 2], 0, self.nD, self.nD)
            ii = np.kron(np.asarray(range(self.survey.nD), dtype='int'), np.ones(3))
            jj = np.asarray(range(3*self.survey.nD), dtype='int')
            # (data, (row, col)), shape=(3, 3))
            # P = s
            self._dfdm = csr((mkvc(Bxyz), (ii, jj)), shape=(self.survey.nD, 3*self.survey.nD))

        return self._dfdm

    def Bxyz_a(self, m):
        """
            Return the normalized B fields
        """

        # Get field data
        if self.coordinate_system == 'spherical':
            m = matutils.atp2xyz(m)

        if getattr(self, '_Mxyz', None) is not None:
            Bxyz = da.dot(self.G, (self.Mxyz*m))
        else:
            Bxyz = da.dot(self.G, m)

        amp = self.calcAmpData(Bxyz)
        Bamp = sp.spdiags(1./amp, 0, self.nD, self.nD)

        return (Bxyz.reshape((3, self.nD), order='F')*Bamp)

    def Intrgl_Fwr_Op(self, m=None, magType='H0'):
        """

        Magnetic forward operator in integral form

        magType  = 'H0' | 'x' | 'y' | 'z'
        components  = 'tmi' | 'x' | 'y' | 'z'

        Return
        _G = Linear forward operator | (forwardOnly)=data

         """
        if m is not None:
            self.model = self.chiMap*m

        # survey = self.survey
        self.rxLoc = self.survey.srcField.rxList[0].locs

        if magType == 'H0':
            if getattr(self, 'M', None) is None:
                self.M = matutils.dipazm_2_xyz(np.ones(self.nC) * self.survey.srcField.param[1],
                                      np.ones(self.nC) * self.survey.srcField.param[2])

            Mx = sdiag(self.M[:, 0] * self.survey.srcField.param[0])
            My = sdiag(self.M[:, 1] * self.survey.srcField.param[0])
            Mz = sdiag(self.M[:, 2] * self.survey.srcField.param[0])

            self.Mxyz = sp.vstack((Mx, My, Mz))

        elif magType == 'full':

            self.Mxyz = sp.identity(3*self.nC) * self.survey.srcField.param[0]
        else:
            raise Exception('magType must be: "H0" or "full"')

                # Loop through all observations and create forward operator (nD-by-self.nC)

        if self.verbose:
            print("Begin forward: M=" + magType + ", Rx type= %s" % self.survey.components)

        # Switch to determine if the process has to be run in parallel
        job = Forward(
                rxLoc=self.rxLoc, Xn=self.Xn, Yn=self.Yn, Zn=self.Zn,
                n_cpu=self.n_cpu, forwardOnly=self.forwardOnly,
                model=self.model, components=self.survey.components, Mxyz=self.Mxyz,
                P=self.ProjTMI, parallelized=self.parallelized,
                verbose=self.verbose, Jpath=self.Jpath, maxRAM=self.maxRAM,
<<<<<<< HEAD
                max_chunk_size=self.max_chunk_size, chunk_by_rows=self.chunk_by_rows
=======
                max_chunk_size=self.max_chunk_size
>>>>>>> 757505c2
                )

        G = job.calculate()

        return G


class Forward(object):

    progressIndex = -1
    parallelized = "dask"
    rxLoc = None
    Xn, Yn, Zn = None, None, None
    n_cpu = None
    forwardOnly = False
    components = ['tmi']
    model = None
    components = 'z'
    Mxyz = None
    P = None
    verbose = True
    maxRAM = 1
<<<<<<< HEAD
    chunk_by_rows = False
=======
>>>>>>> 757505c2
    max_chunk_size = None
    Jpath = "./sensitivity.zarr"

    def __init__(self, **kwargs):
        super(Forward, self).__init__()
        Utils.setKwargs(self, **kwargs)

    def calculate(self):
        self.nD = self.rxLoc.shape[0]
        self.nC = self.Mxyz.shape[1]

        if self.n_cpu is None:
            self.n_cpu = int(multiprocessing.cpu_count())

        # Set this early so we can get a better memory estimate for dask chunking
        # if self.components == 'xyz':
        #     nDataComps = 3
        # else:
        nDataComps = len(self.components)

        if self.parallelized:

            assert self.parallelized in ["dask", None], (
                "'parallelization' must be 'dask', or None"
                "Value provided -> "
                "{}".format(
                    self.parallelized)

            )

            if self.parallelized == "dask":

                row = dask.delayed(self.calcTrow, pure=True)

                makeRows = [row(self.rxLoc[ii, :]) for ii in range(self.nD)]

                buildMat = [da.from_delayed(makeRow, dtype=np.float32, shape=(nDataComps,  self.nC)) for makeRow in makeRows]

                stack = da.vstack(buildMat)

                # Auto rechunk
                # To customise memory use set Dask config in calling scripts: dask.config.set({'array.chunk-size': '128MiB'})
<<<<<<< HEAD
                if self.forwardOnly or self.chunk_by_rows:
=======
                if self.forwardOnly:
>>>>>>> 757505c2
                    print('DASK: Chunking by rows')
                    # Autochunking by rows is faster and avoids memory leak for large forward models
                    stack = stack.rechunk({0: 'auto', 1: -1})
                elif self.max_chunk_size:
                    print('DASK: Chunking using parameters')
<<<<<<< HEAD
=======
                    # print('DASK: Chunking using parameters')
>>>>>>> 757505c2
                    nChunks_col = 1
                    nChunks_row = 1
                    rowChunk = int(np.ceil(stack.shape[0]/nChunks_row))
                    colChunk = int(np.ceil(stack.shape[1]/nChunks_col))
                    chunk_size = rowChunk*colChunk*8*1e-6  # in Mb

                    # Add more chunks until memory falls below target
                    while chunk_size >= self.max_chunk_size:

                        if rowChunk > colChunk:
                            nChunks_row += 1
                        else:
                            nChunks_col += 1

                        rowChunk = int(np.ceil(stack.shape[0]/nChunks_row))
                        colChunk = int(np.ceil(stack.shape[1]/nChunks_col))
                        chunk_size = rowChunk*colChunk*8*1e-6  # in Mb

                    stack = stack.rechunk((rowChunk, colChunk))
                else:
                    print('DASK: Chunking by columns')
                    # Autochunking by columns is faster for Inversions
                    stack = stack.rechunk({0: -1, 1: 'auto'})

                print('Tile size (nD, nC): ', stack.shape)
#                print('Chunk sizes (nD, nC): ', stack.chunks) # For debugging only
                print('Number of chunks: %.0f x %.0f = %.0f' %
                    (len(stack.chunks[0]), len(stack.chunks[1]), len(stack.chunks[0]) * len(stack.chunks[1])))
                print("Target chunk size: ", dask.config.get('array.chunk-size'))
                print('Max chunk size %.0f x %.0f = %.6f (GB)' % (max(stack.chunks[0]), max(stack.chunks[1]), max(stack.chunks[0]) * max(stack.chunks[1]) * 8*1e-9))
                print('Min chunk size %.0f x %.0f = %.6f (GB)' % (min(stack.chunks[0]), min(stack.chunks[1]), min(stack.chunks[0]) * min(stack.chunks[1]) * 8*1e-9))
                print('Max RAM (GB x %.0f CPU): %.6f' %
                    (self.n_cpu, max(stack.chunks[0]) * max(stack.chunks[1]) * 8*1e-9 * self.n_cpu))
                print('Tile size (GB): %.3f' % (stack.shape[0] * stack.shape[1] * 8*1e-9))


                if self.forwardOnly:

                    with ProgressBar():
                        print("Forward calculation: ")
                        pred = da.dot(stack, self.model).compute()

                    return pred

                else:

                    if os.path.exists(self.Jpath):

                        G = da.from_zarr(self.Jpath)

                        if np.all(np.r_[
                                np.any(np.r_[G.chunks[0]] == stack.chunks[0]),
                                np.any(np.r_[G.chunks[1]] == stack.chunks[1]),
                                np.r_[G.shape] == np.r_[stack.shape]]):
                            # Check that loaded G matches supplied data and mesh
                            print("Zarr file detected with same shape and chunksize ... re-loading")

                            return G
                        else:

<<<<<<< HEAD
                            print("Zarr file detected with wrong shape and chunksize ... over-writing")

                    with ProgressBar():
                        print("Saving G to zarr: " + self.Jpath)
                        G = da.to_zarr(stack, self.Jpath, compute=True, return_stored=True, overwrite=True)
=======
                            del G
                            shutil.rmtree(self.Jpath)
                            print("Zarr file detected with wrong shape and chunksize ... over-writting")

                    with ProgressBar():
                        print("Saving G to zarr: " + self.Jpath)
                        da.to_zarr(stack, self.Jpath)

                    G = da.from_zarr(self.Jpath)
            # elif self.parallelized == "multiprocessing":

            #     totRAM = nDataComps*self.nD*self.nC*8*1e-9
            #     print("Multiprocessing:", self.n_cpu, self.nD, self.nC, totRAM, self.maxRAM)

            #     pool = multiprocessing.Pool(self.n_cpu)

            #     result = pool.map(self.calcTrow, [self.rxLoc[ii, :] for ii in range(self.nD)])
            #     pool.close()
            #     pool.join()

            #     G = np.vstack(result)
>>>>>>> 757505c2

        else:

            result = []
            for ii in range(self.nD):

                if self.forwardOnly:
                    result += [
                            np.c_[
                                np.dot(
                                    self.calcTrow(self.rxLoc[ii, :]),
                                    self.model
                                )
                            ]
                        ]
                else:
                    result += [self.calcTrow(self.rxLoc[ii, :])]
                self.progress(ii, self.nD)

            G = np.vstack(result)

        return G

    def calcTrow(self, xyzLoc):
        """
            Load in the active nodes of a tensor mesh and computes the magnetic
            forward relation between a cuboid and a given observation
            location outside the Earth [obsx, obsy, obsz]

            INPUT:
            xyzLoc:  [obsx, obsy, obsz] nC x 3 Array

            OUTPUT:
            Tx = [Txx Txy Txz]
            Ty = [Tyx Tyy Tyz]
            Tz = [Tzx Tzy Tzz]

        """


        rows = calcRow(self.Xn, self.Yn, self.Zn, xyzLoc, self.P, components=self.components)
        # tx, ty, tz = calcRow(self.Xn, self.Yn, self.Zn, xyzLoc)

        # if self.components == 'tmi':
        #     row = self.P.dot(np.vstack((tx, ty, tz)))*self.Mxyz

        # elif self.components == 'x':
        #     row = tx*self.Mxyz

        # elif self.components == 'y':
        #     row = ty*self.Mxyz

        # elif self.components == 'z':
        #     row = tz*self.Mxyz

        # elif self.components == 'xyz':
        #     row = tx*self.Mxyz
        #     row = np.r_[row, ty*self.Mxyz]
        #     row = np.r_[row, tz*self.Mxyz]
        # else:
        #     raise Exception('components must be: "tmi", "x", "y" or "z"')

        # if self.forwardOnly:

        #     return np.dot(row, self.model)
        # else:
        return rows * self.Mxyz

    def progress(self, ind, total):
        """
        progress(ind,prog,final)

        Function measuring the progress of a process and print to screen the %.
        Useful to estimate the remaining runtime of a large problem.

        Created on Dec, 20th 2015

        @author: dominiquef
        """
        arg = np.floor(ind/total*10.)
        if arg > self.progressIndex:

            if self.verbose:
                print("Done " + str(arg*10) + " %")
            self.progressIndex = arg


class Problem3D_DiffSecondary(Problem.BaseProblem):
    """
        Secondary field approach using differential equations!
    """

    surveyPair = MAG.BaseMagSurvey
    modelPair = MAG.BaseMagMap

    mu, muMap, muDeriv = Props.Invertible(
        "Magnetic Permeability (H/m)",
        default=mu_0
    )

    mui, muiMap, muiDeriv = Props.Invertible(
        "Inverse Magnetic Permeability (m/H)"
    )

    Props.Reciprocal(mu, mui)

    def __init__(self, mesh, **kwargs):
        Problem.BaseProblem.__init__(self, mesh, **kwargs)

        Pbc, Pin, self._Pout = \
            self.mesh.getBCProjWF('neumann', discretization='CC')

        Dface = self.mesh.faceDiv
        Mc = sdiag(self.mesh.vol)
        self._Div = Mc * Dface * Pin.T * Pin

    @property
    def MfMuI(self): return self._MfMuI

    @property
    def MfMui(self): return self._MfMui

    @property
    def MfMu0(self): return self._MfMu0

    def makeMassMatrices(self, m):
        mu = self.muMap * m
        self._MfMui = self.mesh.getFaceInnerProduct(1. / mu) / self.mesh.dim
        # self._MfMui = self.mesh.getFaceInnerProduct(1./mu)
        # TODO: this will break if tensor mu
        self._MfMuI = sdiag(1. / self._MfMui.diagonal())
        self._MfMu0 = self.mesh.getFaceInnerProduct(1. / mu_0) / self.mesh.dim
        # self._MfMu0 = self.mesh.getFaceInnerProduct(1/mu_0)

    @Utils.requires('survey')
    def getB0(self):
        b0 = self.survey.B0
        B0 = np.r_[
            b0[0] * np.ones(self.mesh.nFx),
            b0[1] * np.ones(self.mesh.nFy),
            b0[2] * np.ones(self.mesh.nFz)
        ]
        return B0

    def getRHS(self, m):
        """

        .. math ::

            \mathbf{rhs} = \Div(\MfMui)^{-1}\mathbf{M}^f_{\mu_0^{-1}}\mathbf{B}_0 - \Div\mathbf{B}_0+\diag(v)\mathbf{D} \mathbf{P}_{out}^T \mathbf{B}_{sBC}

        """
        B0 = self.getB0()
        Dface = self.mesh.faceDiv
        # Mc = sdiag(self.mesh.vol)

        mu = self.muMap * m
        chi = mu / mu_0 - 1

        # Temporary fix
        Bbc, Bbc_const = CongruousMagBC(self.mesh, self.survey.B0, chi)
        self.Bbc = Bbc
        self.Bbc_const = Bbc_const
        # return self._Div*self.MfMuI*self.MfMu0*B0 - self._Div*B0 +
        # Mc*Dface*self._Pout.T*Bbc
        return self._Div * self.MfMuI * self.MfMu0 * B0 - self._Div * B0

    def getA(self, m):
        """
        GetA creates and returns the A matrix for the Magnetics problem

        The A matrix has the form:

        .. math ::

            \mathbf{A} =  \Div(\MfMui)^{-1}\Div^{T}

        """
        return self._Div * self.MfMuI * self._Div.T

    def fields(self, m):
        """
            Return magnetic potential (u) and flux (B)
            u: defined on the cell center [nC x 1]
            B: defined on the cell center [nG x 1]

            After we compute u, then we update B.

            .. math ::

                \mathbf{B}_s = (\MfMui)^{-1}\mathbf{M}^f_{\mu_0^{-1}}\mathbf{B}_0-\mathbf{B}_0 -(\MfMui)^{-1}\Div^T \mathbf{u}

        """
        self.makeMassMatrices(m)
        A = self.getA(m)
        rhs = self.getRHS(m)
        m1 = sp.linalg.interface.aslinearoperator(
            sdiag(1 / A.diagonal())
        )
        u, info = sp.linalg.bicgstab(A, rhs, tol=1e-6, maxiter=1000, M=m1)
        B0 = self.getB0()
        B = self.MfMuI * self.MfMu0 * B0 - B0 - self.MfMuI * self._Div.T * u

        return {'B': B, 'u': u}

    @Utils.timeIt
    def Jvec(self, m, v, u=None):
        """
            Computing Jacobian multiplied by vector

            By setting our problem as

            .. math ::

                \mathbf{C}(\mathbf{m}, \mathbf{u}) = \mathbf{A}\mathbf{u} - \mathbf{rhs} = 0

            And taking derivative w.r.t m

            .. math ::

                \\nabla \mathbf{C}(\mathbf{m}, \mathbf{u}) = \\nabla_m \mathbf{C}(\mathbf{m}) \delta \mathbf{m} +
                                                             \\nabla_u \mathbf{C}(\mathbf{u}) \delta \mathbf{u} = 0

                \\frac{\delta \mathbf{u}}{\delta \mathbf{m}} = - [\\nabla_u \mathbf{C}(\mathbf{u})]^{-1}\\nabla_m \mathbf{C}(\mathbf{m})

            With some linear algebra we can have

            .. math ::

                \\nabla_u \mathbf{C}(\mathbf{u}) = \mathbf{A}

                \\nabla_m \mathbf{C}(\mathbf{m}) =
                \\frac{\partial \mathbf{A}}{\partial \mathbf{m}}(\mathbf{m})\mathbf{u} - \\frac{\partial \mathbf{rhs}(\mathbf{m})}{\partial \mathbf{m}}

            .. math ::

                \\frac{\partial \mathbf{A}}{\partial \mathbf{m}}(\mathbf{m})\mathbf{u} =
                \\frac{\partial \mathbf{\mu}}{\partial \mathbf{m}} \left[\Div \diag (\Div^T \mathbf{u}) \dMfMuI \\right]

                \dMfMuI = \diag(\MfMui)^{-1}_{vec} \mathbf{Av}_{F2CC}^T\diag(\mathbf{v})\diag(\\frac{1}{\mu^2})

                \\frac{\partial \mathbf{rhs}(\mathbf{m})}{\partial \mathbf{m}} =  \\frac{\partial \mathbf{\mu}}{\partial \mathbf{m}} \left[
                \Div \diag(\M^f_{\mu_{0}^{-1}}\mathbf{B}_0) \dMfMuI \\right] - \diag(\mathbf{v})\mathbf{D} \mathbf{P}_{out}^T\\frac{\partial B_{sBC}}{\partial \mathbf{m}}

            In the end,

            .. math ::

                \\frac{\delta \mathbf{u}}{\delta \mathbf{m}} =
                - [ \mathbf{A} ]^{-1}\left[ \\frac{\partial \mathbf{A}}{\partial \mathbf{m}}(\mathbf{m})\mathbf{u}
                - \\frac{\partial \mathbf{rhs}(\mathbf{m})}{\partial \mathbf{m}} \\right]

            A little tricky point here is we are not interested in potential (u), but interested in magnetic flux (B).
            Thus, we need sensitivity for B. Now we take derivative of B w.r.t m and have

            .. math ::

                \\frac{\delta \mathbf{B}} {\delta \mathbf{m}} = \\frac{\partial \mathbf{\mu} } {\partial \mathbf{m} }
                \left[
                \diag(\M^f_{\mu_{0}^{-1} } \mathbf{B}_0) \dMfMuI  \\
                 -  \diag (\Div^T\mathbf{u})\dMfMuI
                \\right ]

                 -  (\MfMui)^{-1}\Div^T\\frac{\delta\mathbf{u}}{\delta \mathbf{m}}

            Finally we evaluate the above, but we should remember that

            .. note ::

                We only want to evalute

                .. math ::

                    \mathbf{J}\mathbf{v} = \\frac{\delta \mathbf{P}\mathbf{B}} {\delta \mathbf{m}}\mathbf{v}

                Since forming sensitivity matrix is very expensive in that this monster is "big" and "dense" matrix!!


        """
        if u is None:
            u = self.fields(m)

        B, u = u['B'], u['u']
        mu = self.muMap * (m)
        dmudm = self.muDeriv
        # dchidmu = sdiag(1 / mu_0 * np.ones(self.mesh.nC))

        vol = self.mesh.vol
        Div = self._Div
        Dface = self.mesh.faceDiv
        P = self.survey.projectFieldsDeriv(B)  # Projection matrix
        B0 = self.getB0()

        MfMuIvec = 1 / self.MfMui.diagonal()
        dMfMuI = sdiag(MfMuIvec**2) * \
            self.mesh.aveF2CC.T * sdiag(vol * 1. / mu**2)

        # A = self._Div*self.MfMuI*self._Div.T
        # RHS = Div*MfMuI*MfMu0*B0 - Div*B0 + Mc*Dface*Pout.T*Bbc
        # C(m,u) = A*m-rhs
        # dudm = -(dCdu)^(-1)dCdm

        dCdu = self.getA(m)
        dCdm_A = Div * (sdiag(Div.T * u) * dMfMuI * dmudm)
        dCdm_RHS1 = Div * (sdiag(self.MfMu0 * B0) * dMfMuI)
        # temp1 = (Dface * (self._Pout.T * self.Bbc_const * self.Bbc))
        # dCdm_RHS2v = (sdiag(vol) * temp1) * \
        #    np.inner(vol, dchidmu * dmudm * v)

        # dCdm_RHSv =  dCdm_RHS1*(dmudm*v) +  dCdm_RHS2v
        dCdm_RHSv = dCdm_RHS1 * (dmudm * v)
        dCdm_v = dCdm_A * v - dCdm_RHSv

        m1 = sp.linalg.interface.aslinearoperator(
            sdiag(1 / dCdu.diagonal())
        )
        sol, info = sp.linalg.bicgstab(dCdu, dCdm_v,
                                       tol=1e-6, maxiter=1000, M=m1)

        if info > 0:
            print("Iterative solver did not work well (Jvec)")
            # raise Exception ("Iterative solver did not work well")

        # B = self.MfMuI*self.MfMu0*B0-B0-self.MfMuI*self._Div.T*u
        # dBdm = d\mudm*dBd\mu

        dudm = -sol
        dBdmv = (
            sdiag(self.MfMu0 * B0) * (dMfMuI * (dmudm * v))
            - sdiag(Div.T * u) * (dMfMuI * (dmudm * v))
            - self.MfMuI * (Div.T * (dudm))
        )

        return mkvc(P * dBdmv)

    @Utils.timeIt
    def Jtvec(self, m, v, u=None):
        """
            Computing Jacobian^T multiplied by vector.

        .. math ::

            (\\frac{\delta \mathbf{P}\mathbf{B}} {\delta \mathbf{m}})^{T} = \left[ \mathbf{P}_{deriv}\\frac{\partial \mathbf{\mu} } {\partial \mathbf{m} }
            \left[
            \diag(\M^f_{\mu_{0}^{-1} } \mathbf{B}_0) \dMfMuI  \\
             -  \diag (\Div^T\mathbf{u})\dMfMuI
            \\right ]\\right]^{T}

             -  \left[\mathbf{P}_{deriv}(\MfMui)^{-1}\Div^T\\frac{\delta\mathbf{u}}{\delta \mathbf{m}} \\right]^{T}

        where

        .. math ::

            \mathbf{P}_{derv} = \\frac{\partial \mathbf{P}}{\partial\mathbf{B}}

        .. note ::

            Here we only want to compute

            .. math ::

                \mathbf{J}^{T}\mathbf{v} = (\\frac{\delta \mathbf{P}\mathbf{B}} {\delta \mathbf{m}})^{T} \mathbf{v}

        """
        if u is None:
            u = self.fields(m)

        B, u = u['B'], u['u']
        mu = self.mapping * (m)
        dmudm = self.mapping.deriv(m)
        # dchidmu = sdiag(1 / mu_0 * np.ones(self.mesh.nC))

        vol = self.mesh.vol
        Div = self._Div
        Dface = self.mesh.faceDiv
        P = self.survey.projectFieldsDeriv(
            B)                 # Projection matrix
        B0 = self.getB0()

        MfMuIvec = 1 / self.MfMui.diagonal()
        dMfMuI = sdiag(MfMuIvec**2) * \
            self.mesh.aveF2CC.T * sdiag(vol * 1. / mu**2)

        # A = self._Div*self.MfMuI*self._Div.T
        # RHS = Div*MfMuI*MfMu0*B0 - Div*B0 + Mc*Dface*Pout.T*Bbc
        # C(m,u) = A*m-rhs
        # dudm = -(dCdu)^(-1)dCdm

        dCdu = self.getA(m)
        s = Div * (self.MfMuI.T * (P.T * v))

        m1 = sp.linalg.interface.aslinearoperator(
            sdiag(1 / (dCdu.T).diagonal())
        )
        sol, info = sp.linalg.bicgstab(dCdu.T, s, tol=1e-6, maxiter=1000, M=m1)

        if info > 0:
            print("Iterative solver did not work well (Jtvec)")
            # raise Exception ("Iterative solver did not work well")

        # dCdm_A = Div * ( sdiag( Div.T * u )* dMfMuI *dmudm  )
        # dCdm_Atsol = ( dMfMuI.T*( sdiag( Div.T * u ) * (Div.T * dmudm)) ) * sol
        dCdm_Atsol = (dmudm.T * dMfMuI.T *
                      (sdiag(Div.T * u) * Div.T)) * sol

        # dCdm_RHS1 = Div * (sdiag( self.MfMu0*B0  ) * dMfMuI)
        # dCdm_RHS1tsol = (dMfMuI.T*( sdiag( self.MfMu0*B0  ) ) * Div.T * dmudm) * sol
        dCdm_RHS1tsol = (
            dmudm.T * dMfMuI.T *
            (sdiag(self.MfMu0 * B0)) * Div.T
        ) * sol

        # temp1 = (Dface*(self._Pout.T*self.Bbc_const*self.Bbc))
        # temp1sol = (Dface.T * (sdiag(vol) * sol))
        # temp2 = self.Bbc_const * (self._Pout.T * self.Bbc).T
        # dCdm_RHS2v  = (sdiag(vol)*temp1)*np.inner(vol, dchidmu*dmudm*v)
        # dCdm_RHS2tsol = (dmudm.T * dchidmu.T * vol) * np.inner(temp2, temp1sol)

        # dCdm_RHSv =  dCdm_RHS1*(dmudm*v) +  dCdm_RHS2v

        # temporary fix
        # dCdm_RHStsol = dCdm_RHS1tsol - dCdm_RHS2tsol
        dCdm_RHStsol = dCdm_RHS1tsol

        # dCdm_RHSv =  dCdm_RHS1*(dmudm*v) +  dCdm_RHS2v
        # dCdm_v = dCdm_A*v - dCdm_RHSv

        Ctv = dCdm_Atsol - dCdm_RHStsol

        # B = self.MfMuI*self.MfMu0*B0-B0-self.MfMuI*self._Div.T*u
        # dBdm = d\mudm*dBd\mu
        # dPBdm^T*v = Atemp^T*P^T*v - Btemp^T*P^T*v - Ctv

        Atemp = sdiag(self.MfMu0 * B0) * (dMfMuI * (dmudm))
        Btemp = sdiag(Div.T * u) * (dMfMuI * (dmudm))
        Jtv = Atemp.T * (P.T * v) - Btemp.T * (P.T * v) - Ctv

        return mkvc(Jtv)


def MagneticsDiffSecondaryInv(mesh, model, data, **kwargs):
    """
        Inversion module for MagneticsDiffSecondary

    """
    from SimPEG import (
        Optimization, Regularization,
        Parameters, ObjFunction, Inversion
    )
    prob = MagneticsDiffSecondary(mesh, model)

    miter = kwargs.get('maxIter', 10)

    if prob.ispaired:
        prob.unpair()
    if data.ispaired:
        data.unpair()
    prob.pair(data)

    # Create an optimization program
    opt = Optimization.InexactGaussNewton(maxIter=miter)
    opt.bfgsH0 = Solver(sp.identity(model.nP), flag='D')
    # Create a regularization program
    reg = Regularization.Tikhonov(model)
    # Create an objective function
    beta = Parameters.BetaSchedule(beta0=1e0)
    obj = ObjFunction.BaseObjFunction(data, reg, beta=beta)
    # Create an inversion object
    inv = Inversion.BaseInversion(obj, opt)

    return inv, reg


def calcRow(
    Xn, Yn, Zn, rxlocation, P,
    components=[
        "dbx_dx", "dbx_dy", "dbx_dz", "dby_dy",
        "dby_dz", "dbz_dz", "bx", "by", "bz"
        ]
):
    """
    calcRow
    Takes in the lower SW and upper NE nodes of a tensor mesh,
    observation location rxLoc[obsx, obsy, obsz] and computes the
    magnetic tensor for the integral of a each prisms

    INPUT:
    Xn, Yn, Zn: Node location matrix for the lower and upper most corners of
                all cells in the mesh shape[nC,2]
    OUTPUT:

    """
    eps = 1e-8  # add a small value to the locations to avoid /0
    # number of cells in mesh
    nC = Xn.shape[0]

    # comp. pos. differences for tne, bsw nodes
    dz2 = Zn[:, 1] - rxlocation[2] + eps
    dz1 = Zn[:, 0] - rxlocation[2] + eps

    dy2 = Yn[:, 1] - rxlocation[1] + eps
    dy1 = Yn[:, 0] - rxlocation[1] + eps

    dx2 = Xn[:, 1] - rxlocation[0] + eps
    dx1 = Xn[:, 0] - rxlocation[0] + eps

    # comp. squared diff
    dx2dx2 = dx2**2.
    dx1dx1 = dx1**2.

    dy2dy2 = dy2**2.
    dy1dy1 = dy1**2.

    dz2dz2 = dz2**2.
    dz1dz1 = dz1**2.

    # 2D radius compent squared of corner nodes
    R1 = (dy2dy2 + dx2dx2)
    R2 = (dy2dy2 + dx1dx1)
    R3 = (dy1dy1 + dx2dx2)
    R4 = (dy1dy1 + dx1dx1)

    # radius to each cell node
    r1 = np.sqrt(dz2dz2 + R2) + eps
    r2 = np.sqrt(dz2dz2 + R1) + eps
    r3 = np.sqrt(dz1dz1 + R1) + eps
    r4 = np.sqrt(dz1dz1 + R2) + eps
    r5 = np.sqrt(dz2dz2 + R3) + eps
    r6 = np.sqrt(dz2dz2 + R4) + eps
    r7 = np.sqrt(dz1dz1 + R4) + eps
    r8 = np.sqrt(dz1dz1 + R3) + eps

    # compactify argument calculations
    arg1_ = dx1 + dy2 + r1
    arg1 = dy2 + dz2 + r1
    arg2 = dx1 + dz2 + r1
    arg3 = dx1 + r1
    arg4 = dy2 + r1
    arg5 = dz2 + r1

    arg6_ = dx2 + dy2 + r2
    arg6 = dy2 + dz2 + r2
    arg7 = dx2 + dz2 + r2
    arg8 = dx2 + r2
    arg9 = dy2 + r2
    arg10 = dz2 + r2

    arg11_ = dx2 + dy2 + r3
    arg11 = dy2 + dz1 + r3
    arg12 = dx2 + dz1 + r3
    arg13 = dx2 + r3
    arg14 = dy2 + r3
    arg15 = dz1 + r3

    arg16_ = dx1 + dy2 + r4
    arg16 = dy2 + dz1 + r4
    arg17 = dx1 + dz1 + r4
    arg18 = dx1 + r4
    arg19 = dy2 + r4
    arg20 = dz1 + r4

    arg21_ = dx2 + dy1 + r5
    arg21 = dy1 + dz2 + r5
    arg22 = dx2 + dz2 + r5
    arg23 = dx2 + r5
    arg24 = dy1 + r5
    arg25 = dz2 + r5

    arg26_ = dx1 + dy1 + r6
    arg26 = dy1 + dz2 + r6
    arg27 = dx1 + dz2 + r6
    arg28 = dx1 + r6
    arg29 = dy1 + r6
    arg30 = dz2 + r6

    arg31_ = dx1 + dy1 + r7
    arg31 = dy1 + dz1 + r7
    arg32 = dx1 + dz1 + r7
    arg33 = dx1 + r7
    arg34 = dy1 + r7
    arg35 = dz1 + r7

    arg36_ = dx2 + dy1 + r8
    arg36 = dy1 + dz1 + r8
    arg37 = dx2 + dz1 + r8
    arg38 = dx2 + r8
    arg39 = dy1 + r8
    arg40 = dz1 + r8

    rows = []
    dbx_dx, dby_dy = [], []
    for comp in components:
        # m_x vector
        if (comp == "dbx_dx") or ("dbz_dz" in components):
            dbx_dx = np.zeros((1, 3 * nC))

            dbx_dx[0, 0:nC] = (
                2 * (
                    (
                        (dx1**2 - r1 * arg1) /
                        (r1 * arg1**2 + dx1**2 * r1 + eps)
                    ) -
                    (
                        (dx2**2 - r2 * arg6) /
                        (r2 * arg6**2 + dx2**2 * r2 + eps)
                    ) +
                    (
                        (dx2**2 - r3 * arg11) /
                        (r3 * arg11**2 + dx2**2 * r3 + eps)
                    ) -
                    (
                        (dx1**2 - r4 * arg16) /
                        (r4 * arg16**2 + dx1**2 * r4 + eps)
                    ) +
                    (
                        (dx2**2 - r5 * arg21) /
                        (r5 * arg21**2 + dx2**2 * r5 + eps)
                    ) -
                    (
                        (dx1**2 - r6 * arg26) /
                        (r6 * arg26**2 + dx1**2 * r6 + eps)
                    ) +
                    (
                        (dx1**2 - r7 * arg31) /
                        (r7 * arg31**2 + dx1**2 * r7 + eps)
                    ) -
                    (
                        (dx2**2 - r8 * arg36) /
                        (r8 * arg36**2 + dx2**2 * r8 + eps)
                    )
                )
            )

            dbx_dx[0, nC:2*nC] = (
                dx2 / (r5 * arg25 + eps) - dx2 / (r2 * arg10 + eps) +
                dx2 / (r3 * arg15 + eps) - dx2 / (r8 * arg40 + eps) +
                dx1 / (r1 * arg5 + eps) - dx1 / (r6 * arg30 + eps) +
                dx1 / (r7 * arg35 + eps) - dx1 / (r4 * arg20 + eps)
            )

            dbx_dx[0, 2*nC:] = (
                dx1 / (r1 * arg4 + eps) - dx2 / (r2 * arg9 + eps) +
                dx2 / (r3 * arg14 + eps) - dx1 / (r4 * arg19 + eps) +
                dx2 / (r5 * arg24 + eps) - dx1 / (r6 * arg29 + eps) +
                dx1 / (r7 * arg34 + eps) - dx2 / (r8 * arg39 + eps)
            )

            dbx_dx /= (4 * np.pi)

        if (comp == "dby_dy") or ("dbz_dz" in components):
            # dby_dy
            dby_dy = np.zeros((1, 3 * nC))

            dby_dy[0, 0:nC] = (dy2 / (r3 * arg15 + eps) - dy2 / (r2 * arg10 + eps) +
                        dy1 / (r5 * arg25 + eps) - dy1 / (r8 * arg40 + eps) +
                        dy2 / (r1 * arg5 + eps) - dy2 / (r4 * arg20 + eps) +
                        dy1 / (r7 * arg35 + eps) - dy1 / (r6 * arg30 + eps))
            dby_dy[0, nC:2*nC] = (2 * (((dy2**2 - r1 * arg2) / (r1 * arg2**2 + dy2**2 * r1 + eps)) -
                       ((dy2**2 - r2 * arg7) / (r2 * arg7**2 + dy2**2 * r2 + eps)) +
                       ((dy2**2 - r3 * arg12) / (r3 * arg12**2 + dy2**2 * r3 + eps)) -
                       ((dy2**2 - r4 * arg17) / (r4 * arg17**2 + dy2**2 * r4 + eps)) +
                       ((dy1**2 - r5 * arg22) / (r5 * arg22**2 + dy1**2 * r5 + eps)) -
                       ((dy1**2 - r6 * arg27) / (r6 * arg27**2 + dy1**2 * r6 + eps)) +
                       ((dy1**2 - r7 * arg32) / (r7 * arg32**2 + dy1**2 * r7 + eps)) -
                       ((dy1**2 - r8 * arg37) / (r8 * arg37**2 + dy1**2 * r8 + eps))))
            dby_dy[0, 2*nC:] = (dy2 / (r1 * arg3 + eps) - dy2 / (r2 * arg8 + eps) +
                         dy2 / (r3 * arg13 + eps) - dy2 / (r4 * arg18 + eps) +
                         dy1 / (r5 * arg23 + eps) - dy1 / (r6 * arg28 + eps) +
                         dy1 / (r7 * arg33 + eps) - dy1 / (r8 * arg38 + eps))

            dby_dy /= (4 * np.pi)

        if comp == "dby_dy":

            rows += [dby_dy]

        if comp == "dbx_dx":

            rows += [dbx_dx]

        if comp == "dbz_dz":

            dbz_dz = -dbx_dx - dby_dy
            rows += [dbz_dz]

        if comp == "dbx_dy":
            dbx_dy = np.zeros((1, 3 * nC))

            dbx_dy[0, 0:nC] = (2 * (((dx1 * arg4) / (r1 * arg1**2 + (dx1**2) * r1 + eps)) -
                        ((dx2 * arg9) / (r2 * arg6**2 + (dx2**2) * r2 + eps)) +
                        ((dx2 * arg14) / (r3 * arg11**2 + (dx2**2) * r3 + eps)) -
                        ((dx1 * arg19) / (r4 * arg16**2 + (dx1**2) * r4 + eps)) +
                        ((dx2 * arg24) / (r5 * arg21**2 + (dx2**2) * r5 + eps)) -
                        ((dx1 * arg29) / (r6 * arg26**2 + (dx1**2) * r6 + eps)) +
                        ((dx1 * arg34) / (r7 * arg31**2 + (dx1**2) * r7 + eps)) -
                        ((dx2 * arg39) / (r8 * arg36**2 + (dx2**2) * r8 + eps))))
            dbx_dy[0, nC:2*nC] = (dy2 / (r1 * arg5 + eps) - dy2 / (r2 * arg10 + eps) +
                           dy2 / (r3 * arg15 + eps) - dy2 / (r4 * arg20 + eps) +
                           dy1 / (r5 * arg25 + eps) - dy1 / (r6 * arg30 + eps) +
                           dy1 / (r7 * arg35 + eps) - dy1 / (r8 * arg40 + eps))
            dbx_dy[0, 2*nC:] = (1 / r1 - 1 / r2 +
                         1 / r3 - 1 / r4 +
                         1 / r5 - 1 / r6 +
                         1 / r7 - 1 / r8)

            dbx_dy /= (4 * np.pi)

            rows += [dbx_dy]

        if comp == "dbx_dz":
            dbx_dz = np.zeros((1, 3 * nC))

            dbx_dz[0, 0:nC] =(2 * (((dx1 * arg5) / (r1 * (arg1**2) + (dx1**2) * r1 + eps)) -
                        ((dx2 * arg10) / (r2 * (arg6**2) + (dx2**2) * r2 + eps)) +
                        ((dx2 * arg15) / (r3 * (arg11**2) + (dx2**2) * r3 + eps)) -
                        ((dx1 * arg20) / (r4 * (arg16**2) + (dx1**2) * r4 + eps)) +
                        ((dx2 * arg25) / (r5 * (arg21**2) + (dx2**2) * r5 + eps)) -
                        ((dx1 * arg30) / (r6 * (arg26**2) + (dx1**2) * r6 + eps)) +
                        ((dx1 * arg35) / (r7 * (arg31**2) + (dx1**2) * r7 + eps)) -
                        ((dx2 * arg40) / (r8 * (arg36**2) + (dx2**2) * r8 + eps))))
            dbx_dz[0, nC:2*nC] = (1 / r1 - 1 / r2 +
                           1 / r3 - 1 / r4 +
                           1 / r5 - 1 / r6 +
                           1 / r7 - 1 / r8)
            dbx_dz[0, 2*nC:] = (dz2 / (r1 * arg4 + eps) - dz2 / (r2 * arg9 + eps) +
                         dz1 / (r3 * arg14 + eps) - dz1 / (r4 * arg19 + eps) +
                         dz2 / (r5 * arg24 + eps) - dz2 / (r6 * arg29 + eps) +
                         dz1 / (r7 * arg34 + eps) - dz1 / (r8 * arg39 + eps))

            dbx_dz /= (4 * np.pi)

            rows += [dbx_dz]

        if comp == "dby_dz":
            dby_dz = np.zeros((1, 3 * nC))

            dby_dz[0, 0:nC] = (1 / r3 - 1 / r2 +
                        1 / r5 - 1 / r8 +
                        1 / r1 - 1 / r4 +
                        1 / r7 - 1 / r6)
            dby_dz[0, nC:2*nC] = (2 * ((((dy2 * arg5) / (r1 * (arg2**2) + (dy2**2) * r1 + eps))) -
                    (((dy2 * arg10) / (r2 * (arg7**2) + (dy2**2) * r2 + eps))) +
                    (((dy2 * arg15) / (r3 * (arg12**2) + (dy2**2) * r3 + eps))) -
                    (((dy2 * arg20) / (r4 * (arg17**2) + (dy2**2) * r4 + eps))) +
                    (((dy1 * arg25) / (r5 * (arg22**2) + (dy1**2) * r5 + eps))) -
                    (((dy1 * arg30) / (r6 * (arg27**2) + (dy1**2) * r6 + eps))) +
                    (((dy1 * arg35) / (r7 * (arg32**2) + (dy1**2) * r7 + eps))) -
                    (((dy1 * arg40) / (r8 * (arg37**2) + (dy1**2) * r8 + eps)))))
            dby_dz[0, 2*nC:] = (dz2 / (r1 * arg3  + eps) - dz2 / (r2 * arg8 + eps) +
                     dz1 / (r3 * arg13 + eps) - dz1 / (r4 * arg18 + eps) +
                     dz2 / (r5 * arg23 + eps) - dz2 / (r6 * arg28 + eps) +
                     dz1 / (r7 * arg33 + eps) - dz1 / (r8 * arg38 + eps))

            dby_dz /= (4 * np.pi)

            rows += [dby_dz]

        if (comp == "bx") or ("tmi" in components):
            bx = np.zeros((1, 3 * nC))

            bx[0, 0:nC] = ((-2 * np.arctan2(dx1, arg1 + eps)) - (-2 * np.arctan2(dx2, arg6 + eps)) +
                       (-2 * np.arctan2(dx2, arg11 + eps)) - (-2 * np.arctan2(dx1, arg16 + eps)) +
                       (-2 * np.arctan2(dx2, arg21 + eps)) - (-2 * np.arctan2(dx1, arg26 + eps)) +
                       (-2 * np.arctan2(dx1, arg31 + eps)) - (-2 * np.arctan2(dx2, arg36 + eps)))
            bx[0, nC:2*nC] = (np.log(arg5) - np.log(arg10) +
                          np.log(arg15) - np.log(arg20) +
                          np.log(arg25) - np.log(arg30) +
                          np.log(arg35) - np.log(arg40))
            bx[0, 2*nC:] = ((np.log(arg4) - np.log(arg9)) +
                        (np.log(arg14) - np.log(arg19)) +
                        (np.log(arg24) - np.log(arg29)) +
                        (np.log(arg34) - np.log(arg39)))
            bx /= (4 * np.pi)

            # rows += [bx]

        if (comp == "by") or ("tmi" in components):
            by = np.zeros((1, 3 * nC))

            by[0, 0:nC] = (np.log(arg5) - np.log(arg10) +
                       np.log(arg15) - np.log(arg20) +
                       np.log(arg25) - np.log(arg30) +
                       np.log(arg35) - np.log(arg40))
            by[0, nC:2*nC] = ((-2 * np.arctan2(dy2, arg2 + eps)) - (-2 * np.arctan2(dy2, arg7 + eps)) +
                              (-2 * np.arctan2(dy2, arg12 + eps)) - (-2 * np.arctan2(dy2, arg17 + eps)) +
                              (-2 * np.arctan2(dy1, arg22 + eps)) - (-2 * np.arctan2(dy1, arg27 + eps)) +
                              (-2 * np.arctan2(dy1, arg32 + eps)) - (-2 * np.arctan2(dy1, arg37 + eps)))
            by[0, 2*nC:] = ((np.log(arg3) - np.log(arg8)) +
                            (np.log(arg13) - np.log(arg18)) +
                            (np.log(arg23) - np.log(arg28)) +
                            (np.log(arg33) - np.log(arg38)))

            by /= (-4 * np.pi)

            # rows += [by]

        if (comp == "bz") or ("tmi" in components):
            bz = np.zeros((1, 3 * nC))

            bz[0, 0:nC] = (np.log(arg4) - np.log(arg9) +
                       np.log(arg14) - np.log(arg19) +
                       np.log(arg24) - np.log(arg29) +
                       np.log(arg34) - np.log(arg39))
            bz[0, nC:2*nC] = ((np.log(arg3) - np.log(arg8)) +
                              (np.log(arg13) - np.log(arg18)) +
                              (np.log(arg23) - np.log(arg28)) +
                              (np.log(arg33) - np.log(arg38)))
            bz[0, 2*nC:] = ((-2 * np.arctan2(dz2, arg1_ + eps)) - (-2 * np.arctan2(dz2, arg6_ + eps)) +
                            (-2 * np.arctan2(dz1, arg11_ + eps)) - (-2 * np.arctan2(dz1, arg16_ + eps)) +
                            (-2 * np.arctan2(dz2, arg21_ + eps)) - (-2 * np.arctan2(dz2, arg26_ + eps)) +
                            (-2 * np.arctan2(dz1, arg31_ + eps)) - (-2 * np.arctan2(dz1, arg36_ + eps)))
            bz /= (-4 * np.pi)

        if comp == "bx":

            rows += [bx]

        if comp == "by":

            rows += [by]

        if comp == "bz":

            rows += [bz]

        if comp == "tmi":

            rows += [np.dot(P, np.r_[bx, by, bz])]

    return np.vstack(rows)


def progress(iter, prog, final):
    """
    progress(iter,prog,final)

    Function measuring the progress of a process and print to screen the %.
    Useful to estimate the remaining runtime of a large problem.

    Created on Dec, 20th 2015

    @author: dominiquef
    """
    arg = np.floor(float(iter)/float(final)*10.)

    if arg > prog:

        print("Done " + str(arg*10) + " %")
        prog = arg

    return prog


def get_dist_wgt(mesh, rxLoc, actv, R, R0):
    """
    get_dist_wgt(xn,yn,zn,rxLoc,R,R0)

    Function creating a distance weighting function required for the magnetic
    inverse problem.

    INPUT
    xn, yn, zn : Node location
    rxLoc       : Observation locations [obsx, obsy, obsz]
    actv        : Active cell vector [0:air , 1: ground]
    R           : Decay factor (mag=3, grav =2)
    R0          : Small factor added (default=dx/4)

    OUTPUT
    wr       : [nC] Vector of distance weighting

    Created on Dec, 20th 2015

    @author: dominiquef
    """

    # Find non-zero cells
    if actv.dtype == 'bool':
        inds = np.asarray(
            [
                inds for inds, elem in enumerate(actv, 1) if elem
            ],
            dtype=int
        ) - 1
    else:
        inds = actv

    nC = len(inds)

    # Create active cell projector
    P = csr((np.ones(nC), (inds, range(nC))),
                      shape=(mesh.nC, nC))

    # Geometrical constant
    p = 1 / np.sqrt(3)

    # Create cell center location
    Ym, Xm, Zm = np.meshgrid(mesh.vectorCCy, mesh.vectorCCx, mesh.vectorCCz)
    hY, hX, hZ = np.meshgrid(mesh.hy, mesh.hx, mesh.hz)

    # Remove air cells
    Xm = P.T * mkvc(Xm)
    Ym = P.T * mkvc(Ym)
    Zm = P.T * mkvc(Zm)

    hX = P.T * mkvc(hX)
    hY = P.T * mkvc(hY)
    hZ = P.T * mkvc(hZ)

    V = P.T * mkvc(mesh.vol)
    wr = np.zeros(nC)

    ndata = rxLoc.shape[0]
    count = -1
    print("Begin calculation of distance weighting for R= " + str(R))

    for dd in range(ndata):

        nx1 = (Xm - hX * p - rxLoc[dd, 0])**2
        nx2 = (Xm + hX * p - rxLoc[dd, 0])**2

        ny1 = (Ym - hY * p - rxLoc[dd, 1])**2
        ny2 = (Ym + hY * p - rxLoc[dd, 1])**2

        nz1 = (Zm - hZ * p - rxLoc[dd, 2])**2
        nz2 = (Zm + hZ * p - rxLoc[dd, 2])**2

        R1 = np.sqrt(nx1 + ny1 + nz1)
        R2 = np.sqrt(nx1 + ny1 + nz2)
        R3 = np.sqrt(nx2 + ny1 + nz1)
        R4 = np.sqrt(nx2 + ny1 + nz2)
        R5 = np.sqrt(nx1 + ny2 + nz1)
        R6 = np.sqrt(nx1 + ny2 + nz2)
        R7 = np.sqrt(nx2 + ny2 + nz1)
        R8 = np.sqrt(nx2 + ny2 + nz2)

        temp = (R1 + R0)**-R + (R2 + R0)**-R + (R3 + R0)**-R + \
            (R4 + R0)**-R + (R5 + R0)**-R + (R6 + R0)**-R + \
            (R7 + R0)**-R + (R8 + R0)**-R

        wr = wr + (V * temp / 8.)**2.

        count = progress(dd, count, ndata)

    wr = np.sqrt(wr) / V
    wr = mkvc(wr)
    wr = np.sqrt(wr / (np.max(wr)))

    print("Done 100% ...distance weighting completed!!\n")

    return wr<|MERGE_RESOLUTION|>--- conflicted
+++ resolved
@@ -37,10 +37,8 @@
     n_cpu = None
     parallelized = "dask"
     max_chunk_size = None
-<<<<<<< HEAD
     chunk_by_rows = False
-=======
->>>>>>> 757505c2
+
     coordinate_system = properties.StringChoice(
         "Type of coordinate system we are regularizing in",
         choices=['cartesian', 'spherical'],
@@ -290,7 +288,7 @@
         if self.modelType == 'amplitude':
 
             dfdm_v = dask.delayed(csr.dot)(v, self.dfdm)
-<<<<<<< HEAD
+
             vec = da.from_delayed(dfdm_v, dtype=float, shape=[self.dfdm.shape[0]])
 
             if getattr(self, '_Mxyz', None) is not None:
@@ -305,23 +303,7 @@
         else:
 
             Jtvec = da.dot(v.astype(np.float32), self.G)
-=======
-            vec = da.from_array(da.from_delayed(dfdm_v, dtype=float, shape=[self.dfdm.shape[0]]), chunks=self.G.chunks[0])
-
-            if getattr(self, '_Mxyz', None) is not None:
-
-
-                jtvec = da.dot(vec, self.G)
-
-                Jtvec = dask.delayed(csr.dot)(jtvec, self.Mxyz)
-
-            else:
-                Jtvec = da.dot(vec, self.G)
-
-        else:
-
-            Jtvec = da.dot(da.asarray(v, chunks=self.G.chunks[0]), self.G)
->>>>>>> 757505c2
+
 
         dmudm_v = dask.delayed(csr.dot)(Jtvec, dmudm)
 
@@ -456,11 +438,7 @@
                 model=self.model, components=self.survey.components, Mxyz=self.Mxyz,
                 P=self.ProjTMI, parallelized=self.parallelized,
                 verbose=self.verbose, Jpath=self.Jpath, maxRAM=self.maxRAM,
-<<<<<<< HEAD
                 max_chunk_size=self.max_chunk_size, chunk_by_rows=self.chunk_by_rows
-=======
-                max_chunk_size=self.max_chunk_size
->>>>>>> 757505c2
                 )
 
         G = job.calculate()
@@ -483,10 +461,8 @@
     P = None
     verbose = True
     maxRAM = 1
-<<<<<<< HEAD
     chunk_by_rows = False
-=======
->>>>>>> 757505c2
+
     max_chunk_size = None
     Jpath = "./sensitivity.zarr"
 
@@ -529,20 +505,13 @@
 
                 # Auto rechunk
                 # To customise memory use set Dask config in calling scripts: dask.config.set({'array.chunk-size': '128MiB'})
-<<<<<<< HEAD
                 if self.forwardOnly or self.chunk_by_rows:
-=======
-                if self.forwardOnly:
->>>>>>> 757505c2
+
                     print('DASK: Chunking by rows')
                     # Autochunking by rows is faster and avoids memory leak for large forward models
                     stack = stack.rechunk({0: 'auto', 1: -1})
                 elif self.max_chunk_size:
                     print('DASK: Chunking using parameters')
-<<<<<<< HEAD
-=======
-                    # print('DASK: Chunking using parameters')
->>>>>>> 757505c2
                     nChunks_col = 1
                     nChunks_row = 1
                     rowChunk = int(np.ceil(stack.shape[0]/nChunks_row))
@@ -603,35 +572,12 @@
                             return G
                         else:
 
-<<<<<<< HEAD
                             print("Zarr file detected with wrong shape and chunksize ... over-writing")
 
                     with ProgressBar():
                         print("Saving G to zarr: " + self.Jpath)
                         G = da.to_zarr(stack, self.Jpath, compute=True, return_stored=True, overwrite=True)
-=======
-                            del G
-                            shutil.rmtree(self.Jpath)
-                            print("Zarr file detected with wrong shape and chunksize ... over-writting")
-
-                    with ProgressBar():
-                        print("Saving G to zarr: " + self.Jpath)
-                        da.to_zarr(stack, self.Jpath)
-
-                    G = da.from_zarr(self.Jpath)
-            # elif self.parallelized == "multiprocessing":
-
-            #     totRAM = nDataComps*self.nD*self.nC*8*1e-9
-            #     print("Multiprocessing:", self.n_cpu, self.nD, self.nC, totRAM, self.maxRAM)
-
-            #     pool = multiprocessing.Pool(self.n_cpu)
-
-            #     result = pool.map(self.calcTrow, [self.rxLoc[ii, :] for ii in range(self.nD)])
-            #     pool.close()
-            #     pool.join()
-
-            #     G = np.vstack(result)
->>>>>>> 757505c2
+
 
         else:
 
@@ -673,31 +619,7 @@
 
 
         rows = calcRow(self.Xn, self.Yn, self.Zn, xyzLoc, self.P, components=self.components)
-        # tx, ty, tz = calcRow(self.Xn, self.Yn, self.Zn, xyzLoc)
-
-        # if self.components == 'tmi':
-        #     row = self.P.dot(np.vstack((tx, ty, tz)))*self.Mxyz
-
-        # elif self.components == 'x':
-        #     row = tx*self.Mxyz
-
-        # elif self.components == 'y':
-        #     row = ty*self.Mxyz
-
-        # elif self.components == 'z':
-        #     row = tz*self.Mxyz
-
-        # elif self.components == 'xyz':
-        #     row = tx*self.Mxyz
-        #     row = np.r_[row, ty*self.Mxyz]
-        #     row = np.r_[row, tz*self.Mxyz]
-        # else:
-        #     raise Exception('components must be: "tmi", "x", "y" or "z"')
-
-        # if self.forwardOnly:
-
-        #     return np.dot(row, self.model)
-        # else:
+
         return rows * self.Mxyz
 
     def progress(self, ind, total):
