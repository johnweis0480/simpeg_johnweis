--- conflicted
+++ resolved
@@ -820,13 +820,8 @@
     """
     try:
         var = int(var)
-<<<<<<< HEAD
     except (ValueError, TypeError):
-        raise TypeError(f"'{property_name}' must be a number, got '{type(var)}'")
-=======
-    except:
         raise TypeError(f"{property_name!r} must be a number, got {type(var)}")
->>>>>>> 93222c0b
 
     if (var < min_val) | (var > max_val):
         raise ValueError(
@@ -868,13 +863,8 @@
     """
     try:
         var = float(var)
-<<<<<<< HEAD
     except (ValueError, TypeError):
-        raise TypeError(f"'{property_name}' must be int or float, got '{type(var)}'")
-=======
-    except:
         raise TypeError(f"{property_name!r} must be int or float, got {type(var)}")
->>>>>>> 93222c0b
 
     value_range_string = f"{min_val}, {max_val}"
     if inclusive_min:
@@ -955,13 +945,8 @@
     """
     try:
         var = np.atleast_1d(var).astype(float).squeeze()
-<<<<<<< HEAD
     except TypeError:
-        raise TypeError(f"'{property_name}' must be 1D array_like, got {type(var)}")
-=======
-    except:
         raise TypeError(f"{property_name!r} must be 1D array_like, got {type(var)}")
->>>>>>> 93222c0b
 
     if len(var.shape) > 1:
         raise ValueError(
