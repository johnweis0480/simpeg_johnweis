from .mat_utils import mkvc, ndgrid, uniqueRows
import numpy as np
from scipy.interpolate import griddata, interp1d
from scipy.interpolate import NearestNDInterpolator, LinearNDInterpolator, interp1d
from scipy.spatial import cKDTree
import scipy.sparse as sp


def surface2ind_topo(mesh, topo, gridLoc="CC", method="nearest", fill_value=np.nan):
    """
    Get active indices from topography

    Parameters
    ----------

    :param TensorMesh mesh: TensorMesh object on which to discretize the topography
    :param numpy.ndarray topo: [X,Y,Z] topographic data
    :param str gridLoc: 'CC' or 'N'. Default is 'CC'.
                        Discretize the topography
                        on cells-center 'CC' or nodes 'N'
    :param str method: 'nearest' or 'linear' or 'cubic'. Default is 'nearest'.
                       Interpolation method for the topographic data
    :param float fill_value: default is np.nan. Filling value for extrapolation

    Returns
    -------

    :param numpy.ndarray actind: index vector for the active cells on the mesh
                               below the topography
    """
    if mesh._meshType == "TENSOR":

        if mesh.dim == 3:
            # Check if Topo points are inside of the mesh
            xmin, xmax = mesh.vectorNx.min(), mesh.vectorNx.max()
            xminTopo, xmaxTopo = topo[:, 0].min(), topo[:, 0].max()
            ymin, ymax = mesh.vectorNy.min(), mesh.vectorNy.max()
            yminTopo, ymaxTopo = topo[:, 1].min(), topo[:, 1].max()
            if (
                (xminTopo > xmin)
                or (xmaxTopo < xmax)
                or (yminTopo > ymin)
                or (ymaxTopo < ymax)
            ):
                # If not, use nearest neihbor to extrapolate them
                Ftopo = NearestNDInterpolator(topo[:, :2], topo[:, 2])
                xinds = np.logical_or(
                    xminTopo < mesh.vectorNx, xmaxTopo > mesh.vectorNx
                )
                yinds = np.logical_or(
                    yminTopo < mesh.vectorNy, ymaxTopo > mesh.vectorNy
                )
                XYOut = ndgrid(mesh.vectorNx[xinds], mesh.vectorNy[yinds])
                topoOut = Ftopo(XYOut)
                topo = np.vstack((topo, np.c_[XYOut, topoOut]))

            if gridLoc == "CC":
                XY = ndgrid(mesh.vectorCCx, mesh.vectorCCy)
                Zcc = mesh.gridCC[:, 2].reshape(
                    (np.prod(mesh.vnC[:2]), mesh.nCz), order="F"
                )
                gridTopo = griddata(
                    topo[:, :2], topo[:, 2], XY, method=method, fill_value=fill_value
                )
                actind = [gridTopo >= Zcc[:, ixy] for ixy in range(mesh.vnC[2])]
                actind = np.hstack(actind)

            elif gridLoc == "N":

                XY = ndgrid(mesh.vectorNx, mesh.vectorNy)
                gridTopo = griddata(
                    topo[:, :2], topo[:, 2], XY, method=method, fill_value=fill_value
                )
                gridTopo = gridTopo.reshape(mesh.vnN[:2], order="F")

                if mesh._meshType not in ["TENSOR", "CYL", "BASETENSOR"]:
                    raise NotImplementedError(
                        "Nodal surface2ind_topo not implemented for {0!s} mesh".format(
                            mesh._meshType
                        )
                    )

                # TODO: this will only work for tensor meshes
                Nz = mesh.vectorNz[1:]
                actind = np.array([False] * mesh.nC).reshape(mesh.vnC, order="F")

                for ii in range(mesh.nCx):
                    for jj in range(mesh.nCy):
                        actind[ii, jj, :] = [
                            np.all(gridTopo[ii : ii + 2, jj : jj + 2] >= Nz[kk])
                            for kk in range(len(Nz))
                        ]

        elif mesh.dim == 2:
            # Check if Topo points are inside of the mesh
            xmin, xmax = mesh.vectorNx.min(), mesh.vectorNx.max()
            xminTopo, xmaxTopo = topo[:, 0].min(), topo[:, 0].max()
            if (xminTopo > xmin) or (xmaxTopo < xmax):
                fill_value = "extrapolate"

            Ftopo = interp1d(topo[:, 0], topo[:, 1], fill_value=fill_value, kind=method)

            if gridLoc == "CC":
                gridTopo = Ftopo(mesh.gridCC[:, 0])
                actind = mesh.gridCC[:, 1] <= gridTopo

            elif gridLoc == "N":

                gridTopo = Ftopo(mesh.vectorNx)
                if mesh._meshType not in ["TENSOR", "CYL", "BASETENSOR"]:
                    raise NotImplementedError(
                        "Nodal surface2ind_topo not implemented for {0!s} mesh".format(
                            mesh._meshType
                        )
                    )

                # TODO: this will only work for tensor meshes
                Ny = mesh.vectorNy[1:]
                actind = np.array([False] * mesh.nC).reshape(mesh.vnC, order="F")

                for ii in range(mesh.nCx):
                    actind[ii, :] = [
                        np.all(gridTopo[ii : ii + 2] > Ny[kk]) for kk in range(len(Ny))
                    ]

        else:
            raise NotImplementedError("surface2ind_topo not implemented for 1D mesh")

    elif mesh._meshType == "TREE":
        if mesh.dim == 3:
            if gridLoc == "CC":
                # Compute unique XY location
                uniqXY = uniqueRows(mesh.gridCC[:, :2])

                if method == "nearest":
                    Ftopo = NearestNDInterpolator(topo[:, :2], topo[:, 2])
                elif method == "linear":
                    # Check if Topo points are inside of the mesh
                    xmin, xmax = mesh.x0[0], mesh.h[0].sum() + mesh.x0[0]
                    xminTopo, xmaxTopo = topo[:, 0].min(), topo[:, 0].max()
                    ymin, ymax = mesh.x0[1], mesh.h[1].sum() + mesh.x0[1]
                    yminTopo, ymaxTopo = topo[:, 1].min(), topo[:, 1].max()
                    if (
                        (xminTopo > xmin)
                        or (xmaxTopo < xmax)
                        or (yminTopo > ymin)
                        or (ymaxTopo < ymax)
                    ):
                        # If not, use nearest neihbor to extrapolate them
                        Ftopo = NearestNDInterpolator(topo[:, :2], topo[:, 2])
                        xinds = np.logical_or(
                            xminTopo < uniqXY[0][:, 0], xmaxTopo > uniqXY[0][:, 0]
                        )
                        yinds = np.logical_or(
                            yminTopo < uniqXY[0][:, 1], ymaxTopo > uniqXY[0][:, 1]
                        )
                        inds = np.logical_or(xinds, yinds)
                        XYOut = uniqXY[0][inds, :]
                        topoOut = Ftopo(XYOut)
                        topo = np.vstack((topo, np.c_[XYOut, topoOut]))
                    Ftopo = LinearNDInterpolator(topo[:, :2], topo[:, 2])
                else:
                    raise NotImplementedError(
                        "Only nearest and linear method are available for TREE mesh"
                    )
                actind = np.zeros(mesh.nC, dtype="bool")
                npts = uniqXY[0].shape[0]
                for i in range(npts):
                    z = Ftopo(uniqXY[0][i, :])
                    inds = uniqXY[2] == i
                    actind[inds] = mesh.gridCC[inds, 2] < z[0]
            # Need to implement
            elif gridLoc == "N":
                raise NotImplementedError("gridLoc=N is not implemented for TREE mesh")
            else:
                raise Exception("gridLoc must be either CC or N")

        elif mesh.dim == 2:

            if gridLoc == "CC":
                # Compute unique X location
                uniqX = np.unique(
                    mesh.gridCC[:, 0], return_index=True, return_inverse=True
                )

                if method == "nearest":
                    Ftopo = interp1d(topo[:, 0], topo[:, -1], kind="nearest")
                elif method == "linear":
                    # Check if Topo points are inside of the mesh
                    xmin, xmax = mesh.x0[0], mesh.h[0].sum() + mesh.x0[0]
                    xminTopo, xmaxTopo = topo[:, 0].min(), topo[:, 0].max()
                    if (xminTopo > xmin) or (xmaxTopo < xmax):
                        # If not, use nearest neihbor to extrapolate them
                        Ftopo = interp1d(topo[:, 0], topo[:, -1], kind="nearest")
                        xinds = np.logical_or(
                            xminTopo < uniqX[0][:, 0], xmaxTopo > uniqX[0][:, 0]
                        )
                        XOut = uniqX[0][xinds, :]
                        topoOut = Ftopo(XOut)
                        topo = np.vstack((topo, np.c_[XOut, topoOut]))
                    Ftopo = interp1d(topo[:, 0], topo[:, -1], kind="nearest")
                else:
                    raise NotImplementedError(
                        "Only nearest and linear method are available for TREE mesh"
                    )
                actind = np.zeros(mesh.nC, dtype="bool")
                npts = uniqX[0].shape[0]
                for i in range(npts):
                    z = Ftopo(uniqX[0][i])
                    inds = uniqX[2] == i
                    actind[inds] = mesh.gridCC[inds, 1] < z
            # Need to implement
            elif gridLoc == "N":
                raise NotImplementedError("gridLoc=N is not implemented for TREE mesh")
            else:
                raise Exception("gridLoc must be either CC or N")

        else:
            raise NotImplementedError("surface2ind_topo not implemented for 1D mesh")

    return mkvc(actind)


def surface_layer_index(mesh, topo, index=0):
    """
    Find the ith layer below topo
    """

    actv = np.zeros(mesh.nC, dtype="bool")
    # Get cdkTree to find top layer
    tree = cKDTree(mesh.gridCC)

    def ismember(a, b):
        bind = {}
        for i, elt in enumerate(b):
            if elt not in bind:
                bind[elt] = i
        return np.vstack([bind.get(itm, None) for itm in a])

    grid_x, grid_y = np.meshgrid(mesh.vectorCCx, mesh.vectorCCy)
    zInterp = mkvc(
        griddata(topo[:, :2], topo[:, 2], (grid_x, grid_y), method="nearest")
    )

    # Get nearest cells
    r, inds = tree.query(np.c_[mkvc(grid_x), mkvc(grid_y), zInterp])
    inds = np.unique(inds)

    # Extract vertical neighbors from Gradz operator
    Dz = mesh._stencil_cell_gradient_z
    Iz, Jz, _ = sp.find(Dz)
    jz = np.sort(Jz[np.argsort(Iz)].reshape((int(Iz.shape[0] / 2), 2)), axis=1)
    for ii in range(index):

        members = ismember(inds, jz[:, 1])
        inds = np.squeeze(jz[members, 0])

    actv[inds] = True

    return actv


<<<<<<< HEAD
def tile_locations(
        locations, n_tiles, minimize=True, method="kmeans",
        bounding_box=False, count=False, unique_id=False
):
    """
        Function to tile an survey points into smaller square subsets of points

        :param numpy.ndarray locations: n x 2 array of locations [x,y]
        :param integer n_tiles: number of tiles (for 'cluster'), or number of
            refinement steps ('other')
        :param Bool minimize: shrink tile sizes to minimum
        :param string method: set to 'kmeans' to use better quality clustering, or anything
            else to use more memory efficient method for large problems
        :param bounding_box: bool [False]
            Return the SW and NE corners of each tile.
        :param count: bool [False]
            Return the number of locations in each tile.
        :param unique_id: bool [False]
            Return the unique identifiers of all tiles.

        RETURNS:
        :param list: Return a list of arrays with the for the SW and NE
                            limits of each tiles
        :param integer binCount: Number of points in each tile
        :param list labels: Cluster index of each point n=0:(nTargetTiles-1)
        :param numpy.array tile_numbers: Vector of tile numbers for each count in binCount

        NOTE: All X Y and xy products are legacy now values, and are only used
        for plotting functions. They are not used in any calculations and could
        be dropped from the return calls in future versions.


    """

    if method == "kmeans":
        # Best for smaller problems
        from sklearn.cluster import KMeans

        np.random.seed(0)
        # Cluster
        cluster = KMeans(n_clusters=n_tiles, )
        cluster.fit_predict(locations[:, :2])
        labels = cluster.labels_

        # nData in each tile
        binCount = np.zeros(int(n_tiles))

        # x and y limits on each tile
        X1 = np.zeros_like(binCount)
        X2 = np.zeros_like(binCount)
        Y1 = np.zeros_like(binCount)
        Y2 = np.zeros_like(binCount)

        for ii in range(int(n_tiles)):
            mask = cluster.labels_ == ii
            X1[ii] = locations[mask, 0].min()
            X2[ii] = locations[mask, 0].max()
            Y1[ii] = locations[mask, 1].min()
            Y2[ii] = locations[mask, 1].max()
            binCount[ii] = mask.sum()

        xy1 = np.c_[X1[binCount > 0], Y1[binCount > 0]]
        xy2 = np.c_[X2[binCount > 0], Y2[binCount > 0]]

        # Get the tile numbers that exist, for compatibility with the next method
        tile_id = np.unique(cluster.labels_)

    else:
        # Works on larger problems
        # Initialize variables
        # Test each refinement level for maximum space coverage
        nTx = 1
        nTy = 1
        for ii in range(int(n_tiles + 1)):

            nTx += 1
            nTy += 1

            testx = np.percentile(locations[:, 0], np.arange(0, 100, 100 / nTx))
            testy = np.percentile(locations[:, 1], np.arange(0, 100, 100 / nTy))

            # if ii > 0:
            dx = testx[:-1] - testx[1:]
            dy = testy[:-1] - testy[1:]

            if np.mean(dx) > np.mean(dy):
                nTx -= 1
            else:
                nTy -= 1

            print(nTx, nTy)
        tilex = np.percentile(locations[:, 0], np.arange(0, 100, 100 / nTx))
        tiley = np.percentile(locations[:, 1], np.arange(0, 100, 100 / nTy))

        X1, Y1 = np.meshgrid(tilex, tiley)
        X2, Y2 = np.meshgrid(
            np.r_[tilex[1:], locations[:, 0].max()], np.r_[tiley[1:], locations[:, 1].max()]
        )

        # Plot data and tiles
        X1, Y1, X2, Y2 = mkvc(X1), mkvc(Y1), mkvc(X2), mkvc(Y2)
        binCount = np.zeros_like(X1)
        labels = np.zeros_like(locations[:, 0])
        for ii in range(X1.shape[0]):

            mask = (
                (locations[:, 0] >= X1[ii])
                * (locations[:, 0] <= X2[ii])
                * (locations[:, 1] >= Y1[ii])
                * (locations[:, 1] <= Y2[ii])
            ) == 1

            # Re-adjust the window size for tight fit
            if minimize:

                if mask.sum():
                    X1[ii], X2[ii] = locations[:, 0][mask].min(), locations[:, 0][mask].max()
                    Y1[ii], Y2[ii] = locations[:, 1][mask].min(), locations[:, 1][mask].max()

            labels[mask] = ii
            binCount[ii] = mask.sum()

        xy1 = np.c_[X1[binCount > 0], Y1[binCount > 0]]
        xy2 = np.c_[X2[binCount > 0], Y2[binCount > 0]]

        # Get the tile numbers that exist
        # Since some tiles may have 0 data locations, and are removed by
        # [binCount > 0], the tile numbers are no longer contiguous 0:nTiles
        tile_id = np.unique(labels)

    tiles = []
    for id in tile_id.tolist():
        tiles += [np.where(labels==id)[0]]

    out = [tiles]

    if bounding_box:
        out.append([xy1, xy2])

    if count:
        out.append(binCount[binCount > 0])

    if unique_id:
        out.append(tile_id)

    if len(out) == 1:
        return out[0]
    return tuple(out)
=======
def depth_weighting(mesh, reference_locs, indActive=None, exponent=2.0, threshold=None):
    """ A simple depth weighting function

    This function is a simple form of depth weighting based off of the vertical distance
    of mesh cell centers from the reference location(s).

    This is commonly used to counteract the natural decay of potential field data at
    depth.

    Parameters
    ----------
    mesh : discretize.base.BaseMesh
        discretize model space.
    reference_locs : float or (N, dim) numpy.ndarray
        the reference values for top of the points
    indActive : (mesh.n_cells) numpy.ndarray of bool, optional
        index vector for the active cells on the mesh.
        A value of `None` implies every cell is active.
    exponent : float, optional
        exponent parameter for depth weighting.
    threshold : float, optional
        The default value is half of the smallest cell width.

    Returns
    -------
    wz : (n_active) numpy.ndarray
        Normalized depth weights for the mesh, at every active cell.

    Notes
    -----
    When ``reference_locs`` is a single value the function is defined as,

    >>> wz = (np.abs(mesh.cell_centers[:, -1] - reference_locs) + threshold) ** (-0.5 * exponent)

    When ``reference_locs`` is an array of values, the difference is between the
    nearest point (of first two dimensions) in ``reference_locs``.
    'exponent' and 'threshold' are two adjustable parameters.
    """

    # Default threshold value
    if threshold is None:
        threshold = 0.5 * mesh.h_gridded.min()

    reference_locs = np.asarray(reference_locs)

    # Calculate depth from receiver locations, delta_z
    # reference_locs is a scalar
    if reference_locs.ndim < 2:
        delta_z = np.abs(mesh.cell_centers[:, -1] - reference_locs)

    # reference_locs is a 2d array
    elif reference_locs.ndim == 2:

        tree = cKDTree(reference_locs[:, :-1])
        _, ind = tree.query(mesh.cell_centers[:, :-1])
        delta_z = np.abs(mesh.cell_centers[:, -1] - reference_locs[ind, -1])

    else:
        raise ValueError("reference_locs must be either a scalar or 2d array!")

    wz = (delta_z + threshold) ** (-0.5 * exponent)

    if indActive is not None:
        wz = wz[indActive]

    return wz / np.nanmax(wz)
>>>>>>> c4e60ea2
<|MERGE_RESOLUTION|>--- conflicted
+++ resolved
@@ -260,7 +260,6 @@
     return actv
 
 
-<<<<<<< HEAD
 def tile_locations(
         locations, n_tiles, minimize=True, method="kmeans",
         bounding_box=False, count=False, unique_id=False
@@ -409,7 +408,7 @@
     if len(out) == 1:
         return out[0]
     return tuple(out)
-=======
+
 def depth_weighting(mesh, reference_locs, indActive=None, exponent=2.0, threshold=None):
     """ A simple depth weighting function
 
@@ -476,4 +475,3 @@
         wz = wz[indActive]
 
     return wz / np.nanmax(wz)
->>>>>>> c4e60ea2
