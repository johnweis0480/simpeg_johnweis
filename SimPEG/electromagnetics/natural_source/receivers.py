""" Module RxNSEM.py

Receivers for the NSEM problem

"""
from ...utils.code_utils import deprecate_class

import numpy as np
import scipy as sp
from scipy.constants import mu_0
import properties

from ...utils import sdiag, mkvc
from ...utils import spzeros
from ...survey import BaseRx


class BaseRxNSEM_Point(BaseRx):
    """
    Natural source receiver base class.

    Assumes that the data locations are xyz coordinates.

    :param numpy.ndarray locs: receiver locations (ie. :code:`np.r_[x,y,z]`)
    :param string orientation: receiver orientation 'x', 'y' or 'z'
    :param string component: real or imaginary component 'real' or 'imag'
    """

    component = properties.StringChoice(
        "component of the field (real or imag)",
        {
            "real": ["re", "in-phase", "in phase"],
            "imag": ["imaginary", "im", "out-of-phase", "out of phase"],
        },
    )

    def __init__(
        self,
        locations=None,
        orientation=None,
        component=None,
        locations_e=None,
        locations_h=None
    ):
        self.orientation = orientation
        self.component = component
        self.reference_locations = None

        # check if locations_e or h have been provided
        if (locations_e is not None) and (locations_h is not None):
            # check that locations are same size
            if locations_e.size == locations_h.size:
                self._locations_e = locations_e
                self._locations_h = locations_h
            else:
                raise Exception("location h needs to be same size as location e")

            locations = np.hstack([locations_e, locations_h])
        elif locations is not None:
            # check shape of locations
            if isinstance(locations, list):
                if len(locations) == 2:
                    self._locations_e = locations[:, 0]
                    self._locations_h = locations[:, 1]
                elif len(locations) == 1:
                    self._locations_e = locations
                    self._locations_h = locations
                else:
                    raise Exception("incorrect size of list, must be length of 1 or 2")
            elif isinstance(locations, np.ndarray):
                self._locations_e = locations
                self._locations_h = locations
            else:
                raise Exception("locations need to be either a list or numpy array")
        else:
            raise Exception(
                "locations need to be either E & H coincident or seperate items"
            )

        BaseRx.__init__(self, locations)

    def locations_e(self):
        return self._locations_e

    def locations_h(self):
        return self._locations_h

<<<<<<< HEAD
    def getP(self, mesh, projGLoc=None, field="e"):
        """
            Returns the projection matrices as a
            list for all components collected by
            the receivers.

            .. note::

                Projection matrices are stored as a dictionary listed by meshes.
        """
        if projGLoc is None:
            projGLoc = self.projGLoc

        if (mesh, projGLoc) in self._Ps:
            return self._Ps[(mesh, projGLoc, field)]

        if field == "e":
            locs = self.locations_e()
        else:
            if self.reference_locations is not None:

                if ('x' in projGLoc) or ('y' in projGLoc):
                    locs = self.reference_locations
                else:
                    locs = self.locations_h()
            else:
                locs = self.locations_h()
        P = mesh.getInterpolationMat(locs, projGLoc)
        if self.storeProjections:
            self._Ps[(mesh, projGLoc, field)] = P
        return P
=======
    # NOTE: need to add a .T at the end for the output to be (nU,)
    def _aex_px_u(self, vec):
        """"""
        # vec is (nD,) and returns a (nU,)
        return self.f._e_pxDeriv_u(self.src, self.Pex.T * mkvc(vec,), adjoint=True,)

    def _aey_px_u(self, vec):
        """"""
        # vec is (nD,) and returns a (nU,)
        return self.f._e_pxDeriv_u(self.src, self.Pey.T * mkvc(vec,), adjoint=True,)

    def _aex_py_u(self, vec):
        """"""
        # vec is (nD,) and returns a (nU,)
        return self.f._e_pyDeriv_u(self.src, self.Pex.T * mkvc(vec,), adjoint=True,)

    def _aey_py_u(self, vec):
        """"""
        # vec is (nD,) and returns a (nU,)
        return self.f._e_pyDeriv_u(self.src, self.Pey.T * mkvc(vec,), adjoint=True,)

    def _ahx_px_u(self, vec):
        """"""
        # vec is (nD,) and returns a (nU,)
        return (
            self.f._b_pxDeriv_u(self.src, self.Pbx.T * mkvc(vec,), adjoint=True,) / mu_0
        )

    def _ahy_px_u(self, vec):
        """"""
        # vec is (nD,) and returns a (nU,)
        return (
            self.f._b_pxDeriv_u(self.src, self.Pby.T * mkvc(vec,), adjoint=True,) / mu_0
        )

    def _ahz_px_u(self, vec):
        """"""
        # vec is (nD,) and returns a (nU,)
        return (
            self.f._b_pxDeriv_u(self.src, self.Pbz.T * mkvc(vec,), adjoint=True,) / mu_0
        )

    def _ahx_py_u(self, vec):
        """"""
        # vec is (nD,) and returns a (nU,)
        return (
            self.f._b_pyDeriv_u(self.src, self.Pbx.T * mkvc(vec,), adjoint=True,) / mu_0
        )

    def _ahy_py_u(self, vec):
        """"""
        # vec is (nD,) and returns a (nU,)
        return (
            self.f._b_pyDeriv_u(self.src, self.Pby.T * mkvc(vec,), adjoint=True,) / mu_0
        )

    def _ahz_py_u(self, vec):
        """"""
        # vec is (nD,) and returns a (nU,)
        return (
            self.f._b_pyDeriv_u(self.src, self.Pbz.T * mkvc(vec,), adjoint=True,) / mu_0
        )

    # Define the components of the derivative
    @property
    def _aHd(self):
        return self._sDiag(
            1.0
            / (
                self._sDiag(self._ahx_px) * self._ahy_py
                - self._sDiag(self._ahx_py) * self._ahy_px
            )
        )

    def _aHd_uV(self, x):
        return (
            self._ahx_px_u(self._sDiag(self._ahy_py) * x)
            + self._ahx_px_u(self._sDiag(self._ahy_py) * x)
            - self._ahy_px_u(self._sDiag(self._ahx_py) * x)
            - self._ahx_py_u(self._sDiag(self._ahy_px) * x)
        )
>>>>>>> c4e60ea2

    def eval(self, src, mesh, f, return_complex=False):
        """
        Function to evaluate datum for this receiver
        """
        raise NotImplementedError("SimPEG.EM.NSEM receiver has to have an eval method")

    def evalDeriv(self, src, mesh, f, v, adjoint=False):
        """
        Function to evaluate datum for this receiver
        """
        raise NotImplementedError(
            "SimPEG.EM.NSEM receiver has to have an evalDeriv method"
        )


class Point1DImpedance(BaseRx):
    """
    Natural source 1D impedance receiver class

    :param string component: real or imaginary component 'real' or 'imag'
    """

    component = properties.StringChoice(
        "component of the field (real or imag)",
        {
            "real": ["re", "in-phase", "in phase"],
            "imag": ["imaginary", "im", "out-of-phase", "out of phase"],
        },
    )

    orientation = "yx"

    def __init__(self, locs, component="real"):
        self.component = component
        BaseRx.__init__(self, locs)

    @property
    def mesh(self):
        return self._mesh

    @mesh.setter
    def mesh(self, value):
        if value is getattr(self, "_mesh", None):
            pass
        else:
            self._mesh = value

    @property
    def src(self):
        return self._src

    @src.setter
    def src(self, value):
        self._src = value

    @property
    def f(self):
        return self._f

    @f.setter
    def f(self, value):
        self._f = value

    def _eval_impedance(self, src, mesh, f):
        # NOTE: Maybe set this as a property
        PEx = self.getP(mesh, "Fx")
        PHy = self.getP(mesh, "Ex")

        e = f[src, "e"]
        h = f[src, "h"]

        e_top = PEx @ e[:, 0]
        h_bot = PHy @ -h[:, 0]

        return e_top / h_bot

    def _eval_impedance_deriv(self, src, mesh, f, du_dm_v=None, v=None, adjoint=False):
        PEx = self.getP(mesh, "Fx")
        PHy = self.getP(mesh, "Ex")

        e = f[src, "e"]
        h = f[src, "h"]

        top = PEx @ e[:, 0]
        bot = PHy @ h[:, 0]

        imp = top / -bot

        if adjoint:
            # Work backwards!
            gtop_v = (v / bot)
            gbot_v = (-imp * v / bot)

            gh_v = PHy.T @ gbot_v
            ge_v = PEx.T @ gtop_v

            gfu_h_v, gfm_h_v = f._hDeriv(src, None, gh_v, adjoint=True)
            gfu_e_v, gfm_e_v = f._eDeriv(src, None, -ge_v, adjoint=True)

            return gfu_h_v + gfu_e_v, gfm_h_v + gfm_e_v

        de_v = PEx @ f._eDeriv(src, du_dm_v, v, adjoint=False)
        dh_v = PHy @ f._hDeriv(src, du_dm_v, v, adjoint=False)

        return (1 / bot) * (-de_v - imp * dh_v)

    def eval(self, src, mesh, f, return_complex=False):
        """
        Project the fields to natural source data.

        :param SimPEG.electromagnetics.frequency_domain.sources.BaseFDEMSrc src: NSEM source
        :param discretize.TensorMesh mesh: Mesh defining the topology of the problem
        :param SimPEG.electromagnetics.frequency_domain.fields.FieldsFDEM f: NSEM fields object of the source
        :param bool (optional) return_complex: Flag for return the complex evaluation
        :rtype: numpy.ndarray
        :return: Evaluated data for the receiver
        """

        imp = self._eval_impedance(src, mesh, f)
        if return_complex:
            return imp
        else:
            return getattr(imp, self.component)

    def evalDeriv(self, src, mesh, f, du_dm_v=None, v=None, adjoint=False):
        """method evalDeriv

        The derivative of the projection wrt u

        :param SimPEG.electromagnetics.frequency_domain.sources.BaseFDEMSrc src: NSEM source
        :param discretize.TensorMesh mesh: Mesh defining the topology of the problem
        :param SimPEG.electromagnetics.frequency_domain.fields.FieldsFDEM f: NSEM fields object of the source
        :param numpy.ndarray v: vector of size (nU,) (adjoint=False) and size (nD,) (adjoint=True)
        :rtype: numpy.ndarray
        :return: Calculated derivative (nD,) (adjoint=False) and (nP,2) (adjoint=True) for both polarizations
        """

        if adjoint:
            if self.component == "imag":
                v = -1j * v

        imp_deriv = self._eval_impedance_deriv(
            src, mesh, f, du_dm_v=du_dm_v, v=v, adjoint=adjoint
        )

        if adjoint:
            return imp_deriv

        return getattr(imp_deriv, self.component)


class Point3DImpedance(BaseRxNSEM_Point):
    """
    Natural source 3D impedance receiver class

    :param numpy.ndarray locs: receiver locations (ie. :code:`np.r_[x,y,z]`)
    :param string orientation: receiver orientation 'xx', 'xy', 'yx' or 'yy'
    :param string component: real or imaginary component 'real' or 'imag'
    """

    orientation = properties.StringChoice(
        "orientation of the receiver. Must currently be 'xx', 'xy', 'yx', 'yy'",
        ["xx", "xy", "yx", "yy"],
    )

    def __init__(
        self,
        locations=None,
        orientation="xy",
        component="real",
        locations_e=None,
        locations_h=None,
    ):

        super().__init__(
            locations=locations,
            orientation=orientation,
            component=component,
            locations_e=locations_e,
            locations_h=locations_h,
        )

    def _eval_impedance(self, src, mesh, f):
        e = f[src, "e"]  # will grab both primary and secondary and sum them!
        h = f[src, "h"]

        if self.orientation[0] == "x":
            e = self.getP(mesh, "Ex", "e") @ e
        else:
            e = self.getP(mesh, "Ey", "e") @ e

        hx = self.getP(mesh, "Fx", "h") @ h
        hy = self.getP(mesh, "Fy", "h") @ h
        if self.orientation[1] == "x":
            h = hy
        else:
            h = -hx

        top = e[:, 0] * h[:, 1] - e[:, 1] * h[:, 0]
        bot = hx[:, 0] * hy[:, 1] - hx[:, 1] * hy[:, 0]
        return top / bot

    def _eval_impedance_deriv(self, src, mesh, f, du_dm_v=None, v=None, adjoint=False):
        e = f[src, "e"]
        h = f[src, "h"]

        if self.orientation[0] == "x":
            Pe = self.getP(mesh, "Ex", "e")
            e = Pe @ e
        else:
            Pe = self.getP(mesh, "Ey", "e")
            e = Pe @ e

        Phx = self.getP(mesh, "Fx", "h")
        Phy = self.getP(mesh, "Fy", "h")
        hx = Phx @ h
        hy = Phy @ h
        if self.orientation[1] == "x":
            h = hy
        else:
            h = -hx

        top = e[:, 0] * h[:, 1] - e[:, 1] * h[:, 0]
        bot = hx[:, 0] * hy[:, 1] - hx[:, 1] * hy[:, 0]
        imp = top / bot

        if adjoint:

            # Work backwards!
            gtop_v = np.c_[v] / bot[:, None]
            gbot_v = -imp[:, None] * np.c_[v] / bot[:, None]

            ghx_v = np.einsum('ij,ik->ijk', gbot_v, np.c_[hy[:, 1], -hy[:, 0]]).reshape((hy.shape[0], -1))
            ghy_v = np.einsum('ij,ik->ijk', gbot_v, np.c_[-hx[:, 1], hx[:, 0]]).reshape((hx.shape[0], -1))
            ge_v = np.einsum('ij,ik->ijk', gtop_v, np.c_[h[:, 1], -h[:, 0]]).reshape((h.shape[0], -1))
            gh_v = np.einsum('ij,ik->ijk', gtop_v, np.c_[-e[:, 1], e[:, 0]]).reshape((e.shape[0], -1))

            if self.orientation[1] == "x":
                ghy_v += gh_v
            else:
                ghx_v -= gh_v

            gh_v = Phx.T @ ghx_v + Phy.T @ ghy_v
            ge_v = Pe.T @ ge_v

            gfu_h_v, gfm_h_v = f._hDeriv(src, None, gh_v, adjoint=True)
            gfu_e_v, gfm_e_v = f._eDeriv(src, None, ge_v, adjoint=True)

            return gfu_h_v + gfu_e_v, gfm_h_v + gfm_e_v

        de_v = Pe @ f._eDeriv(src, du_dm_v, v, adjoint=False)
        dh_v = f._hDeriv(src, du_dm_v, v, adjoint=False)
        dhx_v = Phx @ dh_v
        dhy_v = Phy @ dh_v
        if self.orientation[1] == "x":
            dh_dm_v = dhy_v
        else:
            dh_dm_v = -dhx_v

        dtop_v = (
            e[:, 0] * dh_dm_v[:, 1]
            + de_v[:, 0] * h[:, 1]
            - e[:, 1] * dh_dm_v[:, 0]
            - de_v[:, 1] * h[:, 0]
        )
        dbot_v = (
            hx[:, 0] * dhy_v[:, 1]
            + dhx_v[:, 0] * hy[:, 1]
            - hx[:, 1] * dhy_v[:, 0]
            - dhx_v[:, 1] * hy[:, 0]
        )

        return (bot * dtop_v - top * dbot_v) / (bot * bot)

    def eval(self, src, mesh, f, return_complex=False):
        """
        Project the fields to natural source data.

        :param SimPEG.electromagnetics.frequency_domain.sources.BaseFDEMSrc src: The source of the fields to project
        :param discretize.TensorMesh mesh: topological mesh corresponding to the fields
        :param SimPEG.electromagnetics.frequency_domain.fields.FieldsFDEM f: Natural source fields object to project
        :rtype: numpy.ndarray
        :return: component of the impedance evaluation
        """

        imp = self._eval_impedance(src, mesh, f)
        if return_complex:
            return imp
        else:
            return getattr(imp, self.component)

    def evalDeriv(self, src, mesh, f, du_dm_v=None, v=None, adjoint=False):
        """
        The derivative of the projection wrt u

        :param SimPEG.electromagnetics.frequency_domain.sources.BaseFDEMSrc src: NSEM source
        :param discretize.TensorMesh mesh: Mesh defining the topology of the problem
        :param SimPEG.electromagnetics.frequency_domain.fields.FieldsFDEM f: NSEM fields object of the source
        :param numpy.ndarray v: vector of size (nU, 2) (adjoint=False) and size (nD,) (adjoint=True)
        :rtype: numpy.ndarray
        :return: Calculated derivative (nD,) (adjoint=False) and (nP,2) (adjoint=True) for both polarizations
        """

        if adjoint:
            if self.component == "imag":
                v = -1j * v
        imp_deriv = self._eval_impedance_deriv(
            src, mesh, f, du_dm_v=du_dm_v, v=v, adjoint=adjoint
        )
        if adjoint:
            return imp_deriv
        return getattr(imp_deriv, self.component)


class Point3DComplexResistivity(Point3DImpedance):
    """
    Natural source 3D impedance receiver class
    :param numpy.ndarray locs: receiver locations (ie. :code:`np.r_[x,y,z]`)
    :param string orientation: receiver orientation 'xx', 'xy', 'yx' or 'yy'
    :param string component: real or imaginary component 'real' or 'imag'
    """

    orientation = properties.StringChoice(
        "orientation of the receiver. Must currently be 'xx', 'xy', 'yx', 'yy'",
        ["xx", "xy", "yx", "yy"],
    )

    component = properties.StringChoice(
        "component of the field (real or imag)",
        {
            "apparent resistivity": [
                "apparent_resistivity",
                "apparent-resistivity",
                "app_rho",
            ],
            "phase": ["phi"],
        },
    )

    def __init__(
        self,
        locations=None,
        orientation="xy",
        component="apparent_resistivity",
        locations_e=None,
        locations_h=None,
    ):

        super().__init__(
            locations=locations,
            orientation=orientation,
            component=component,
            locations_e=locations_e,
            locations_h=locations_h,
        )

    def _alpha(self, src):
        return 1 / (2 * np.pi * mu_0 * src.frequency)

    def _eval_rx_deriv(self, src, mesh, f, du_dm_v=None, v=None, adjoint=False):
        alpha = self._alpha(src)

        e = f[src, "e"]  # will grab both primary and secondary and sum them!
        h = f[src, "h"]

        if self.orientation[0] == "x":
            Pe = self.getP(mesh, "Ex", "e")
            e = Pe @ e
        else:
            Pe = self.getP(mesh, "Ey", "e")
            e = Pe @ e

        Phx = self.getP(mesh, "Fx", "h")
        Phy = self.getP(mesh, "Fy", "h")
        hx = Phx @ h
        hy = Phy @ h
        if self.orientation[1] == "x":
            h = hy
        else:
            h = -hx

        top = e[:, 0] * h[:, 1] - e[:, 1] * h[:, 0]
        bot = hx[:, 0] * hy[:, 1] - hx[:, 1] * hy[:, 0]
        imp = top / bot

        if adjoint:
            if self.component == "phase":
                # gradient of arctan2(y, x) is (-y/(x**2 + y**2), x/(x**2 + y**2))
                v = 180 / np.pi * imp / (imp.real ** 2 + imp.imag ** 2) * v
                # switch real and imaginary, and negate real part of output
                v = -v.imag - 1j * v.real
                # imaginary part gets extra (-) due to conjugate transpose
            else:
                v = 2 * alpha * imp * v
                v = v.real - 1j * v.imag
                # imaginary part gets extra (-) due to conjugate transpose

            # the multipliers
            gtop_v = np.c_[v] / bot[:, None]
            gbot_v = -imp[:, None] * np.c_[v] / bot[:, None]

            # multiply the fields by v
            ghx_v = np.einsum('ij,ik->ijk', gbot_v, np.c_[hy[:, 1], -hy[:, 0]]).reshape((hy.shape[0], -1))
            ghy_v = np.einsum('ij,ik->ijk', gbot_v, np.c_[-hx[:, 1], hx[:, 0]]).reshape((hx.shape[0], -1))
            ge_v = np.einsum('ij,ik->ijk', gtop_v, np.c_[h[:, 1], -h[:, 0]]).reshape((h.shape[0], -1))
            gh_v = np.einsum('ij,ik->ijk', gtop_v, np.c_[-e[:, 1], e[:, 0]]).reshape((e.shape[0], -1))

            if self.orientation[1] == "x":
                ghy_v += gh_v
            else:
                ghx_v -= gh_v

            gh_v_imag = Phx.T @ ghx_v + Phy.T @ ghy_v
            ge_v_imag = Pe.T @ ge_v

            # take derivative
            gfu_h_v, gfm_h_v = f._hDeriv(src, None, gh_v_imag, adjoint=True)
            gfu_e_v, gfm_e_v = f._eDeriv(src, None, ge_v_imag, adjoint=True)

            return gfu_h_v + gfu_e_v, gfm_h_v + gfm_e_v
        else:
            de_v = Pe @ f._eDeriv(src, du_dm_v, v, adjoint=False)
            dh_v = f._hDeriv(src, du_dm_v, v, adjoint=False)
            dhx_v = Phx @ dh_v
            dhy_v = Phy @ dh_v
            if self.orientation[1] == "x":
                dh_v = dhy_v
            else:
                dh_v = -dhx_v

            top_dm_v = (
                e[:, 0] * dh_v[:, 1]
                + de_v[:, 0] * h[:, 1]
                - e[:, 1] * dh_v[:, 0]
                - de_v[:, 1] * h[:, 0]
            )
            bot_dm_v = (
                hx[:, 0] * dhy_v[:, 1]
                + dhx_v[:, 0] * hy[:, 1]
                - hx[:, 1] * dhy_v[:, 0]
                - dhx_v[:, 1] * hy[:, 0]
            )

            imp_deriv = (bot * top_dm_v - top * bot_dm_v) / (bot * bot)
            if self.component == "apparent resistivity":
                rx_deriv = (
                    2 * alpha * (imp.real * imp_deriv.real + imp.imag * imp_deriv.imag)
                )
            elif self.component == "phase":
                amp2 = imp.imag ** 2 + imp.real ** 2
                deriv_re = -imp.imag / amp2 * imp_deriv.real
                deriv_im = imp.real / amp2 * imp_deriv.imag

                rx_deriv = (180 / np.pi) * (deriv_re + deriv_im)
            return rx_deriv

    def eval(self, src, mesh, f, return_complex=False):
        """
        Project the fields to natural source data.
        :param SimPEG.electromagnetics.frequency_domain.sources.BaseFDEMSrc src: The source of the fields to project
        :param discretize.TensorMesh mesh: topological mesh corresponding to the fields
        :param SimPEG.electromagnetics.frequency_domain.fields.FieldsFDEM f: Natural source fields object to project
        :rtype: numpy.ndarray
        :return: component of the impedance evaluation
        """

        alpha = self._alpha(src)

        # Calculate the complex value
        rx_eval_complex = self._eval_impedance(src, mesh, f)

        if self.component == "apparent resistivity":
            return alpha * (rx_eval_complex.real ** 2 + rx_eval_complex.imag ** 2)
        elif self.component == "phase":
            return (
                180 / np.pi * (np.arctan2(rx_eval_complex.imag, rx_eval_complex.real))
            )

    def evalDeriv(self, src, mesh, f, du_dm_v=None, v=None, adjoint=False):
        """
        The derivative of the projection wrt u
        :param SimPEG.electromagnetics.frequency_domain.sources.BaseFDEMSrc src: NSEM source
        :param discretize.TensorMesh mesh: Mesh defining the topology of the problem
        :param SimPEG.electromagnetics.frequency_domain.fields.FieldsFDEM f: NSEM fields object of the source
        :param numpy.ndarray v: vector of size (nU,) (adjoint=False) and size (nD,) (adjoint=True)
        :rtype: numpy.ndarray
        :return: Calculated derivative (nD,) (adjoint=False) and (nP,2) (adjoint=True) for both polarizations
        """

        return self._eval_rx_deriv(src, mesh, f, du_dm_v=du_dm_v, v=v, adjoint=adjoint)


class Point3DTipper(BaseRxNSEM_Point):
    """
    Natural source 3D tipper receiver base class

    :param numpy.ndarray locs: receiver locations (ie. :code:`np.r_[x,y,z]`)
    :param string orientation: receiver orientation 'x', 'y' or 'z'
    :param string component: real or imaginary component 'real' or 'imag'
    """

    orientation = properties.StringChoice(
        "orientation of the receiver. Must currently be 'zx', 'zy'", ["zx", "zy"]
    )

    def __init__(self, locs, orientation="zx", component="real"):

        super().__init__(locs, orientation=orientation, component=component)

    def _eval_tipper(self, src, mesh, f):
        # will grab both primary and secondary and sum them!
        h = f[src, "h"]

        hx = self.getP(mesh, "Fx", "h") @ h
        hy = self.getP(mesh, "Fy", "h") @ h
        hz = self.getP(mesh, "Fz", "h") @ h

        if self.orientation[1] == "x":
            h = -hy
        else:
            h = hx

        top = h[:, 0] * hz[:, 1] - h[:, 1] * hz[:, 0]
        bot = hx[:, 0] * hy[:, 1] - hx[:, 1] * hy[:, 0]
        return top / bot

    def _eval_tipper_deriv(self, src, mesh, f, du_dm_v=None, v=None, adjoint=False):
        # will grab both primary and secondary and sum them!
        h = f[src, "h"]

        Phx = self.getP(mesh, "Fx", "h")
        Phy = self.getP(mesh, "Fy", "h")
        Phz = self.getP(mesh, "Fz", "h")
        hx = Phx @ h
        hy = Phy @ h
        hz = Phz @ h

        if self.orientation[1] == "x":
            h = -hy
        else:
            h = hx

        top = h[:, 0] * hz[:, 1] - h[:, 1] * hz[:, 0]
        bot = hx[:, 0] * hy[:, 1] - hx[:, 1] * hy[:, 0]
        imp = top / bot

        if adjoint:
            # Work backwards!
            gtop_v = np.c_[v] / bot[:, None]
            gbot_v = -imp[:, None] * np.c_[v] / bot[:, None]

            ghx_v = np.einsum('ij,ik->ijk', gbot_v, np.c_[hy[:, 1], -hy[:, 0]]).reshape((hy.shape[0], -1))
            ghy_v = np.einsum('ij,ik->ijk', gbot_v, np.c_[-hx[:, 1], hx[:, 0]]).reshape((hx.shape[0], -1))
            ghz_v = np.einsum('ij,ik->ijk', gtop_v, np.c_[-h[:, 1], h[:, 0]]).reshape((h.shape[0], -1))
            gh_v = np.einsum('ij,ik->ijk', gtop_v, np.c_[hz[:, 1], -hz[:, 0]]).reshape((hz.shape[0], -1))


            if self.orientation[1] == "x":
                ghy_v -= gh_v
            else:
                ghx_v += gh_v

            gh_v = Phx.T @ ghx_v + Phy.T @ ghy_v + Phz.T @ ghz_v
            return f._hDeriv(src, None, gh_v, adjoint=True)

        dh_v = f._hDeriv(src, du_dm_v, v, adjoint=False)
        dhx_v = Phx @ dh_v
        dhy_v = Phy @ dh_v
        dhz_v = Phz @ dh_v
        if self.orientation[1] == "x":
            dh_v = -dhy_v
        else:
            dh_v = dhx_v

        dtop_v = (
            h[:, 0] * dhz_v[:, 1]
            + dh_v[:, 0] * hz[:, 1]
            - h[:, 1] * dhz_v[:, 0]
            - dh_v[:, 1] * hz[:, 0]
        )
        dbot_v = (
            hx[:, 0] * dhy_v[:, 1]
            + dhx_v[:, 0] * hy[:, 1]
            - hx[:, 1] * dhy_v[:, 0]
            - dhx_v[:, 1] * hy[:, 0]
        )

        return (bot * dtop_v - top * dbot_v) / (bot * bot)

    def eval(self, src, mesh, f, return_complex=False):
        """
        Project the fields to natural source data.

        :param SimPEG.electromagnetics.frequency_domain.sources.BaseFDEMSrc src: The source of the fields to project
        :param discretize.TensorMesh mesh: Mesh defining the topology of the problem
        :param SimPEG.electromagnetics.frequency_domain.fields.FieldsFDEM f: Natural source fields object to project
        :rtype: numpy.ndarray
        :return: Evaluated component of the impedance data
        """

        rx_eval_complex = self._eval_tipper(src, mesh, f)

        return getattr(rx_eval_complex, self.component)

    def evalDeriv(self, src, mesh, f, du_dm_v=None, v=None, adjoint=False):
        """
        The derivative of the projection wrt u

        :param SimPEG.electromagnetics.frequency_domain.sources.BaseFDEMSrc src: NSEM source
        :param discretize.TensorMesh mesh: Mesh defining the topology of the problem
        :param SimPEG.electromagnetics.frequency_domain.fields.FieldsFDEM f: NSEM fields object of the source
        :param numpy.ndarray v: Random vector of size
        :rtype: numpy.ndarray
        :return: Calculated derivative (nD,) (adjoint=False) and (nP,2) (adjoint=True)
            for both polarizations
        """

        if adjoint:
            if self.component == "imag":
                v = -1j * v
        imp_deriv = self._eval_tipper_deriv(
            src, mesh, f, du_dm_v=du_dm_v, v=v, adjoint=adjoint
        )
        if adjoint:
            return imp_deriv
        return getattr(imp_deriv, self.component)

##################################################
# Receiver for 1D Analytic


class AnalyticReceiver1D(BaseRx):
    """
    Receiver class for the 1D and pseudo-3D problems. For the 1D problem,
    locations are not necessary. For the 3D problem, xyz positions are required.

    :param numpy.ndarray locs: receiver locations (ie. :code:`np.r_[x,y,z]`)
    :param string component: 'real'|'imag'|'app_res'
    """

    component = properties.StringChoice(
        "component of the field (real, imag or app_res)",
        {
            "real": ["re", "in-phase", "in phase"],
            "imag": ["imaginary", "im", "out-of-phase", "out of phase"],
            "apparent resistivity": [
                "apparent_resistivity",
                "apparent-resistivity",
                "app_res",
            ],
            "phase": ["phi"],
        },
    )

    def __init__(self, locations=None, component=None):
        self.component = component

        BaseRx.__init__(self, locations)

    @property
    def nD(self):
        """Number of data in the receiver."""

        if self.locations == None:
            return 1
        else:
            return self.locations.shape[0]


############
# Deprecated
############


@deprecate_class(removal_version="0.16.0", future_warn=True)
class Point_impedance1D(Point1DImpedance):
    pass


@deprecate_class(removal_version="0.16.0", future_warn=True)
class Point_impedance3D(Point3DImpedance):
    pass


@deprecate_class(removal_version="0.16.0", future_warn=True)
class Point_tipper3D(Point3DTipper):
    pass<|MERGE_RESOLUTION|>--- conflicted
+++ resolved
@@ -85,7 +85,6 @@
     def locations_h(self):
         return self._locations_h
 
-<<<<<<< HEAD
     def getP(self, mesh, projGLoc=None, field="e"):
         """
             Returns the projection matrices as a
@@ -117,7 +116,7 @@
         if self.storeProjections:
             self._Ps[(mesh, projGLoc, field)] = P
         return P
-=======
+
     # NOTE: need to add a .T at the end for the output to be (nU,)
     def _aex_px_u(self, vec):
         """"""
@@ -199,7 +198,6 @@
             - self._ahy_px_u(self._sDiag(self._ahx_py) * x)
             - self._ahx_py_u(self._sDiag(self._ahy_px) * x)
         )
->>>>>>> c4e60ea2
 
     def eval(self, src, mesh, f, return_complex=False):
         """
