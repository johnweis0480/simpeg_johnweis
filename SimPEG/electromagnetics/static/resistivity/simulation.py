import numpy as np
import scipy as sp
import properties
from ....utils.code_utils import deprecate_class

from ....utils import mkvc, sdiag, Zero
from ....data import Data
from ...base import BaseEMSimulation
from .boundary_utils import getxBCyBC_CC
from .survey import Survey
from .fields import Fields3DCellCentered, Fields3DNodal
from .utils import _mini_pole_pole


class BaseDCSimulation(BaseEMSimulation):
    """
    Base DC Problem
    """

    survey = properties.Instance("a DC survey object", Survey, required=True)

    storeJ = properties.Bool("store the sensitivity matrix?", default=False)

    _mini_survey = None

    Ainv = None
    _Jmatrix = None
    gtgdiag = None

    def __init__(self, *args, **kwargs):
        miniaturize = kwargs.pop("miniaturize", False)
        super().__init__(*args, **kwargs)
        # Do stuff to simplify the forward and JTvec operation if number of dipole
        # sources is greater than the number of unique pole sources
        if miniaturize:
            self._dipoles, self._invs, self._mini_survey = _mini_pole_pole(self.survey)

    def fields(self, m=None, calcJ=True):
        if m is not None:
            self.model = m
            self._Jmatrix = None

        f = self.fieldsPair(self)
        if self.Ainv is not None:
            self.Ainv.clean()
        A = self.getA()
        self.Ainv = self.solver(A, **self.solver_opts)
        RHS = self.getRHS()

        f[:, self._solutionType] = self.Ainv * RHS

        return f

    def getJ(self, m, f=None):
        if self._Jmatrix is None:
            if f is None:
                f = self.fields(m)
            self._Jmatrix = self._Jtvec(m, v=None, f=f).T
        return self._Jmatrix

    def dpred(self, m=None, f=None):
        if self._mini_survey is not None:
            # Temporarily set self.survey to self._mini_survey
            survey = self.survey
            self.survey = self._mini_survey

        data = super().dpred(m=m, f=f)

        if self._mini_survey is not None:
            # reset survey
            self.survey = survey

        return self._mini_survey_data(data)

    def getJtJdiag(self, m, W=None):
        """
            Return the diagonal of JtJ
        """
        if self.gtgdiag is None:
            J = self.getJ(m)

            if W is None:
                W = np.ones(J.shape[0])
            else:
                W = W.diagonal() ** 2

            diag = np.zeros(J.shape[1])
            for i in range(J.shape[0]):
                diag += (W[i]) * (J[i] * J[i])

            self.gtgdiag = diag
        return self.gtgdiag

    def Jvec(self, m, v, f=None):
        """
            Compute sensitivity matrix (J) and vector (v) product.
        """

        if f is None:
            f = self.fields(m)

        if self.storeJ:
            J = self.getJ(m, f=f)
            return J.dot(v)

        self.model = m

        if self._mini_survey is not None:
            survey = self._mini_survey
        else:
            survey = self.survey

        Jv = []
        for source in survey.source_list:
            u_source = f[source, self._solutionType]  # solution vector
            dA_dm_v = self.getADeriv(u_source, v)
            dRHS_dm_v = self.getRHSDeriv(source, v)
            du_dm_v = self.Ainv * (-dA_dm_v + dRHS_dm_v)
            for rx in source.receiver_list:
                df_dmFun = getattr(f, "_{0!s}Deriv".format(rx.projField), None)
                df_dm_v = df_dmFun(source, du_dm_v, v, adjoint=False)
                Jv.append(rx.evalDeriv(source, self.mesh, f, df_dm_v))
        Jv = np.hstack(Jv)
        return self._mini_survey_data(Jv)

    def Jtvec(self, m, v, f=None):
        """
            Compute adjoint sensitivity matrix (J^T) and vector (v) product.
        """

        if f is None:
            f = self.fields(m)

        self.model = m

        if self.storeJ:
            J = self.getJ(m, f=f)
            return np.asarray(J.T.dot(v))

        return self._Jtvec(m, v=v, f=f)

    def _Jtvec(self, m, v=None, f=None):
        """
            Compute adjoint sensitivity matrix (J^T) and vector (v) product.
            Full J matrix can be computed by inputing v=None
        """

        if self._mini_survey is not None:
            survey = self._mini_survey
        else:
            survey = self.survey

        if v is not None:
            if isinstance(v, Data):
                v = v.dobs
            v = self._mini_survey_dataT(v)
            v = Data(survey, v)
            Jtv = np.zeros(m.size)
        else:
            # This is for forming full sensitivity matrix
            Jtv = np.zeros((self.model.size, survey.nD), order="F")
            istrt = int(0)
            iend = int(0)

        for source in survey.source_list:
            u_source = f[source, self._solutionType].copy()
            for rx in source.receiver_list:
                # wrt f, need possibility wrt m
                if v is not None:
                    PTv = rx.evalDeriv(
                        source, self.mesh, f, v[source, rx], adjoint=True
                    )
                else:
                    # This is for forming full sensitivity matrix
                    PTv = rx.getP(self.mesh, rx.projGLoc(f)).toarray().T
                df_duTFun = getattr(f, "_{0!s}Deriv".format(rx.projField), None)
                df_duT, df_dmT = df_duTFun(source, None, PTv, adjoint=True)

                ATinvdf_duT = self.Ainv * df_duT

                dA_dmT = self.getADeriv(u_source, ATinvdf_duT, adjoint=True)
                dRHS_dmT = self.getRHSDeriv(source, ATinvdf_duT, adjoint=True)
                du_dmT = -dA_dmT + dRHS_dmT
                if v is not None:
                    Jtv += (df_dmT + du_dmT).astype(float)
                else:
                    iend = istrt + rx.nD
                    if rx.nD == 1:
                        Jtv[:, istrt] = df_dmT + du_dmT
                    else:
                        Jtv[:, istrt:iend] = df_dmT + du_dmT
                    istrt += rx.nD

        if v is not None:
            return mkvc(Jtv)
        else:
            return (self._mini_survey_data(Jtv.T)).T

    def getSourceTerm(self):
        """
        Evaluates the sources, and puts them in matrix form
        :rtype: tuple
        :return: q (nC or nN, nSrc)
        """

        if self._mini_survey is not None:
            Srcs = self._mini_survey.source_list
        else:
            Srcs = self.survey.source_list

        if self._formulation == "EB":
            n = self.mesh.nN

        elif self._formulation == "HJ":
            n = self.mesh.nC

        q = np.zeros((n, len(Srcs)), order="F")

        for i, source in enumerate(Srcs):
            q[:, i] = source.eval(self)
        return q

    # @property
    # def deleteTheseOnModelUpdate(self):
    #     toDelete = super(BaseDCSimulation, self).deleteTheseOnModelUpdate
    #     if self._Jmatrix is not None:
    #         toDelete += ["_Jmatrix"]
    #     if self.gtgdiag is not None:
    #         toDelete += ["gtgdiag"]
    #     return toDelete

    def _mini_survey_data(self, d_mini):
        if self._mini_survey is not None:
            out = d_mini[self._invs[0]]  # AM
            out[self._dipoles[0]] -= d_mini[self._invs[1]]  # AN
            out[self._dipoles[1]] -= d_mini[self._invs[2]]  # BM
            out[self._dipoles[0] & self._dipoles[1]] += d_mini[self._invs[3]]  # BN
        else:
            out = d_mini
        return out

    def _mini_survey_dataT(self, v):
        if self._mini_survey is not None:
            out = np.zeros(self._mini_survey.nD)
            # Need to use ufunc.at because there could be repeated indices
            # That need to be properly handled.
            np.add.at(out, self._invs[0], v)  # AM
            np.subtract.at(out, self._invs[1], v[self._dipoles[0]])  # AN
            np.subtract.at(out, self._invs[2], v[self._dipoles[1]])  # BM
            np.add.at(out, self._invs[3], v[self._dipoles[0] & self._dipoles[1]])  # BN
            return out
        else:
            out = v
        return out


class Simulation3DCellCentered(BaseDCSimulation):
    """
    3D cell centered DC problem
    """

    _solutionType = "phiSolution"
    _formulation = "HJ"  # CC potentials means J is on faces
    fieldsPair = Fields3DCellCentered
    bc_type = "Dirichlet"

    def __init__(self, mesh, **kwargs):

        BaseDCSimulation.__init__(self, mesh, **kwargs)
        self.setBC()

    def getA(self, resistivity=None):
        """
        Make the A matrix for the cell centered DC resistivity problem
        A = D MfRhoI G
        """

        D = self.Div
        G = self.Grad
        if resistivity is None:
            MfRhoI = self.MfRhoI
        else:
            MfRhoI = self.mesh.getFaceInnerProduct(resistivity, invMat=True)
        A = D @ MfRhoI @ G

        if self.bc_type == "Neumann":
            if self.verbose:
                print("Perturbing first row of A to remove nullspace for Neumann BC.")

            # Handling Null space of A
            I, J, V = sp.sparse.find(A[0, :])
            for jj in J:
                A[0, jj] = 0.0
            A[0, 0] = 1.0

        return A

    def getADeriv(self, u, v, adjoint=False):
        D = self.Div
        G = self.Grad
        MfRhoIDeriv = self.MfRhoIDeriv

        if adjoint:
            return MfRhoIDeriv(G @ u, D.T @ v, adjoint)

        return D * (MfRhoIDeriv(G @ u, v, adjoint))

    def getRHS(self):
        """
        RHS for the DC problem
        q
        """

        RHS = self.getSourceTerm()

        return RHS

    def getRHSDeriv(self, source, v, adjoint=False):
        """
        Derivative of the right hand side with respect to the model
        """
        # TODO: add qDeriv for RHS depending on m
        # qDeriv = source.evalDeriv(self, adjoint=adjoint)
        # return qDeriv
        return Zero()

    def setBC(self):
        if self.bc_type == "Dirichlet":
            if self.verbose:
                print(
                    "Homogeneous Dirichlet is the natural BC for this CC discretization."
                )
            self.Div = sdiag(self.mesh.cell_volumes) @ self.mesh.faceDiv
            self.Grad = self.Div.T

        else:
            if self.mesh._meshType == "TREE" and self.bc_type == "Neumann":
                raise NotImplementedError()

            if self.mesh.dim == 3:
                fxm, fxp, fym, fyp, fzm, fzp = self.mesh.faceBoundaryInd
                gBFxm = self.mesh.gridFx[fxm, :]
                gBFxp = self.mesh.gridFx[fxp, :]
                gBFym = self.mesh.gridFy[fym, :]
                gBFyp = self.mesh.gridFy[fyp, :]
                gBFzm = self.mesh.gridFz[fzm, :]
                gBFzp = self.mesh.gridFz[fzp, :]

                # Setup Mixed B.C (alpha, beta, gamma)
                temp_xm = np.ones_like(gBFxm[:, 0])
                temp_xp = np.ones_like(gBFxp[:, 0])
                temp_ym = np.ones_like(gBFym[:, 1])
                temp_yp = np.ones_like(gBFyp[:, 1])
                temp_zm = np.ones_like(gBFzm[:, 2])
                temp_zp = np.ones_like(gBFzp[:, 2])

                if self.bc_type == "Neumann":
                    if self.verbose:
                        print("Setting BC to Neumann.")
                    alpha_xm, alpha_xp = temp_xm * 0.0, temp_xp * 0.0
                    alpha_ym, alpha_yp = temp_ym * 0.0, temp_yp * 0.0
                    alpha_zm, alpha_zp = temp_zm * 0.0, temp_zp * 0.0

                    beta_xm, beta_xp = temp_xm, temp_xp
                    beta_ym, beta_yp = temp_ym, temp_yp
                    beta_zm, beta_zp = temp_zm, temp_zp

                    gamma_xm, gamma_xp = temp_xm * 0.0, temp_xp * 0.0
                    gamma_ym, gamma_yp = temp_ym * 0.0, temp_yp * 0.0
                    gamma_zm, gamma_zp = temp_zm * 0.0, temp_zp * 0.0

                elif self.bc_type == "Dirichlet":
                    if self.verbose:
                        print("Setting BC to Dirichlet.")
                    alpha_xm, alpha_xp = temp_xm, temp_xp
                    alpha_ym, alpha_yp = temp_ym, temp_yp
                    alpha_zm, alpha_zp = temp_zm, temp_zp

                    beta_xm, beta_xp = temp_xm * 0, temp_xp * 0
                    beta_ym, beta_yp = temp_ym * 0, temp_yp * 0
                    beta_zm, beta_zp = temp_zm * 0, temp_zp * 0

                    gamma_xm, gamma_xp = temp_xm * 0.0, temp_xp * 0.0
                    gamma_ym, gamma_yp = temp_ym * 0.0, temp_yp * 0.0
                    gamma_zm, gamma_zp = temp_zm * 0.0, temp_zp * 0.0

                elif self.bc_type == "Mixed":
                    # Ztop: Neumann
                    # Others: Mixed: alpha * phi + d phi dn = 0
                    # where alpha = 1 / r  * dr/dn
                    # (Dey and Morrison, 1979)

                    # This assumes that the source is located at
                    # (x_center, y_center_y, ztop)
                    # TODO: Implement Zhang et al. (1995)

                    xs = np.median(self.mesh.vectorCCx)
                    ys = np.median(self.mesh.vectorCCy)
                    zs = self.mesh.vectorCCz[-1]

                    def r_boundary(x, y, z):
                        return 1.0 / np.sqrt(
                            (x - xs) ** 2 + (y - ys) ** 2 + (z - zs) ** 2
                        )

                    rxm = r_boundary(gBFxm[:, 0], gBFxm[:, 1], gBFxm[:, 2])
                    rxp = r_boundary(gBFxp[:, 0], gBFxp[:, 1], gBFxp[:, 2])
                    rym = r_boundary(gBFym[:, 0], gBFym[:, 1], gBFym[:, 2])
                    ryp = r_boundary(gBFyp[:, 0], gBFyp[:, 1], gBFyp[:, 2])
                    rzm = r_boundary(gBFzm[:, 0], gBFzm[:, 1], gBFzm[:, 2])

                    alpha_xm = (gBFxm[:, 0] - xs) / rxm ** 2
                    alpha_xp = (gBFxp[:, 0] - xs) / rxp ** 2
                    alpha_ym = (gBFym[:, 1] - ys) / rym ** 2
                    alpha_yp = (gBFyp[:, 1] - ys) / ryp ** 2
                    alpha_zm = (gBFzm[:, 2] - zs) / rzm ** 2
                    alpha_zp = temp_zp.copy() * 0.0

                    beta_xm, beta_xp = temp_xm * 1, temp_xp * 1
                    beta_ym, beta_yp = temp_ym * 1, temp_yp * 1
                    beta_zm, beta_zp = temp_zm * 1, temp_zp * 1

                    gamma_xm, gamma_xp = temp_xm * 0.0, temp_xp * 0.0
                    gamma_ym, gamma_yp = temp_ym * 0.0, temp_yp * 0.0
                    gamma_zm, gamma_zp = temp_zm * 0.0, temp_zp * 0.0

                alpha = [alpha_xm, alpha_xp, alpha_ym, alpha_yp, alpha_zm, alpha_zp]
                beta = [beta_xm, beta_xp, beta_ym, beta_yp, beta_zm, beta_zp]
                gamma = [gamma_xm, gamma_xp, gamma_ym, gamma_yp, gamma_zm, gamma_zp]

            elif self.mesh.dim == 2:

                fxm, fxp, fym, fyp = self.mesh.faceBoundaryInd
                gBFxm = self.mesh.gridFx[fxm, :]
                gBFxp = self.mesh.gridFx[fxp, :]
                gBFym = self.mesh.gridFy[fym, :]
                gBFyp = self.mesh.gridFy[fyp, :]

                # Setup Mixed B.C (alpha, beta, gamma)
                temp_xm = np.ones_like(gBFxm[:, 0])
                temp_xp = np.ones_like(gBFxp[:, 0])
                temp_ym = np.ones_like(gBFym[:, 1])
                temp_yp = np.ones_like(gBFyp[:, 1])

                alpha_xm, alpha_xp = temp_xm * 0.0, temp_xp * 0.0
                alpha_ym, alpha_yp = temp_ym * 0.0, temp_yp * 0.0

                beta_xm, beta_xp = temp_xm, temp_xp
                beta_ym, beta_yp = temp_ym, temp_yp

                gamma_xm, gamma_xp = temp_xm * 0.0, temp_xp * 0.0
                gamma_ym, gamma_yp = temp_ym * 0.0, temp_yp * 0.0

                alpha = [alpha_xm, alpha_xp, alpha_ym, alpha_yp]
                beta = [beta_xm, beta_xp, beta_ym, beta_yp]
                gamma = [gamma_xm, gamma_xp, gamma_ym, gamma_yp]

            x_BC, y_BC = getxBCyBC_CC(self.mesh, alpha, beta, gamma)
            V = self.Vol
            self.Div = V * self.mesh.faceDiv
            P_BC, B = self.mesh.getBCProjWF_simple()
            M = B * self.mesh.aveCC2F
            self.Grad = self.Div.T - P_BC * sdiag(y_BC) * M


class Simulation3DNodal(BaseDCSimulation):
    """
    3D nodal DC problem
    """

    _solutionType = "phiSolution"
    _formulation = "EB"  # N potentials means B is on faces
    fieldsPair = Fields3DNodal

    def __init__(self, mesh, **kwargs):
        BaseDCSimulation.__init__(self, mesh, **kwargs)


        # Not sure why I need to do this
        # To evaluate mesh.aveE2CC, this is required....
        if mesh._meshType == "TREE":
            mesh.nodalGrad

<<<<<<< HEAD
        self.Grad, self.Avg, self.cell_volumes

    @property
    def MeSigma(self):
        """
        Inner product
        """
        return 3 * sdiag(self.Avg.T * (self.cell_volumes * mkvc(self.sigma)))


    def MeSigmaDeriv(self, u, v=None, adjoint=False):
        """
        Derivative of MeSigma with respect to the model times a vector (u)
        """
        if self.sigmaMap is None:
            return Zero()

        if getattr(self, "_MeSigmaDeriv", None) is None:
            self._MeSigmaDeriv = (
                3 * self.Avg.T * sdiag(self.cell_volumes)
                * self.sigmaDeriv
            )

        if v is not None:
            if not isinstance(u, Zero):
                u = u.flatten()  # u is either nUx1 or nU
                if v.ndim > 1:
                    # promote u iff v is a matrix
                    u = u[:, None]  # Avoids constructing the sparse matrix
            if adjoint:
                return self._MeSigmaDeriv.T * (u * v)
            return u * (self._MeSigmaDeriv * v)
        else:
            if adjoint is True:
                return self._MeSigmaDeriv.T * sdiag(u)
            return sdiag(u) * self._MeSigmaDeriv

    @property
    def Avg(self):
        """
        Averaging operator
        """
        if getattr(self, "_Avg", None) is None:

            self._Avg = getattr(self.mesh, "aveE2CC")

        return self._Avg

    @property
    def cell_volumes(self):
        if getattr(self, "_cell_volumes", None) is None:
            self._cell_volumes = self.mesh.cell_volumes

        return self._cell_volumes

    @property
    def Grad(self):
        if getattr(self, "_Grad", None) is None:
            self._Grad = self.mesh.nodalGrad

        return self._Grad


    def getA(self):
=======
    def getA(self, resistivity=None):
>>>>>>> 4bbd097c
        """
        Make the A matrix for the cell centered DC resistivity problem
        A = G.T MeSigma G
        """
<<<<<<< HEAD

        MeSigma = self.MeSigma
        Grad = self.Grad
=======
        if resistivity is None:
            MeSigma = self.MeSigma
        else:
            MeSigma = self.mesh.getEdgeInnerProduct(1.0 / resistivity)
        Grad = self.mesh.nodalGrad
>>>>>>> 4bbd097c
        A = Grad.T @ MeSigma @ Grad

        # Handling Null space of A
        I, J, V = sp.sparse.find(A[0, :])
        for jj in J:
            A[0, jj] = 0.0
        A[0, 0] = 1.0

        return A

    def getADeriv(self, u, v, adjoint=False):
        """
        Product of the derivative of our system matrix with respect to the
        model and a vector
        """
        Grad = self.Grad
        if not adjoint:
            return Grad.T @ self.MeSigmaDeriv(Grad @ u, v, adjoint)
        elif adjoint:
            return self.MeSigmaDeriv(Grad @ u, Grad @ v, adjoint)

    def getRHS(self):
        """
        RHS for the DC problem
        q
        """

        RHS = self.getSourceTerm()
        return RHS

    def getRHSDeriv(self, source, v, adjoint=False):
        """
        Derivative of the right hand side with respect to the model
        """
        # TODO: add qDeriv for RHS depending on m
        # qDeriv = source.evalDeriv(self, adjoint=adjoint)
        # return qDeriv
        return Zero()


Simulation3DCellCentred = Simulation3DCellCentered  # UK and US!


############
# Deprecated
############


@deprecate_class(removal_version="0.15.0")
class Problem3D_N(Simulation3DNodal):
    pass


@deprecate_class(removal_version="0.15.0")
class Problem3D_CC(Simulation3DCellCentered):
    pass<|MERGE_RESOLUTION|>--- conflicted
+++ resolved
@@ -481,16 +481,17 @@
         if mesh._meshType == "TREE":
             mesh.nodalGrad
 
-<<<<<<< HEAD
         self.Grad, self.Avg, self.cell_volumes
 
     @property
-    def MeSigma(self):
+    def MeSigma(self, resistivity=None):
         """
         Inner product
         """
-        return 3 * sdiag(self.Avg.T * (self.cell_volumes * mkvc(self.sigma)))
-
+        if resistivity is None:
+            return 3 * sdiag(self.Avg.T * (self.cell_volumes * mkvc(self.sigma)))
+        else:
+            return 3 * sdiag(self.Avg.T * (self.cell_volumes * mkvc(1.0 / resistivity)))
 
     def MeSigmaDeriv(self, u, v=None, adjoint=False):
         """
@@ -545,25 +546,15 @@
         return self._Grad
 
 
-    def getA(self):
-=======
+
     def getA(self, resistivity=None):
->>>>>>> 4bbd097c
         """
         Make the A matrix for the cell centered DC resistivity problem
         A = G.T MeSigma G
         """
-<<<<<<< HEAD
-
-        MeSigma = self.MeSigma
         Grad = self.Grad
-=======
-        if resistivity is None:
-            MeSigma = self.MeSigma
-        else:
-            MeSigma = self.mesh.getEdgeInnerProduct(1.0 / resistivity)
-        Grad = self.mesh.nodalGrad
->>>>>>> 4bbd097c
+        MeSigma = self.MeSigma(resistivity=resistivity)
+
         A = Grad.T @ MeSigma @ Grad
 
         # Handling Null space of A
