import numpy as np
from scipy.interpolate import LinearNDInterpolator, interp1d, griddata
from scipy.spatial import cKDTree
import discretize
from discretize import TensorMesh
import matplotlib.pyplot as plt
import matplotlib as mpl
from matplotlib import ticker
import warnings

from ....data import Data
from .. import resistivity as dc
from ....utils import (
    closestPoints,
    mkvc,
    surface2ind_topo,
    model_builder,
    define_plane_from_points,
)
from ....utils.io_utils import (
    read_dcip2d_ubc,
    write_dcip2d_ubc,
    read_dcip3d_ubc,
    write_dcip3d_ubc,
)

from ....utils.plot_utils import plot_1d_layer_model

from ....utils.code_utils import deprecate_method

try:
    import plotly.graph_objects as grapho

    has_plotly = True
except:
    has_plotly = False


DATA_TYPES = {
    "apparent resistivity": [
        "apparent resistivity",
        "appresistivity",
        "apparentresistivity",
        "apparent-resistivity",
        "apparent_resistivity",
        "appres",
    ],
    "apparent conductivity": [
        "apparent conductivity",
        "appconductivity",
        "apparentconductivity",
        "apparent-conductivity",
        "apparent_conductivity",
        "appcon",
    ],
    "apparent chargeability": [
        "apparent chargeability",
        "appchargeability",
        "apparentchargeability",
        "apparent-chargeability",
        "apparent_chargeability",
    ],
    "potential": ["potential", "potentials", "volt", "V", "voltages", "voltage"],
}

SPACE_TYPES = {
    "half space": ["half space", "half-space", "half_space", "halfspace", "half"],
    "whole space": ["whole space", "whole-space", "whole_space", "wholespace", "whole"],
}


#######################################################################
#                          SURVEY GEOMETRY
#######################################################################


def electrode_separations(survey_object, electrode_pair="all", **kwargs):
    """
    Calculate horizontal separation between specific or all electrodes.

    Input:
    survey_object : SimPEG.electromagnetics.static.survey.Survey
        A DC or IP survey object
    electrode_pair : str or list of str
        A string or list of strings from the following {'all', 'AB', 'MN', 'AM', 'AN', 'BM', 'BN}

    Output:
    list of np.ndarray
        For each electrode pair specified, the electrode distance is returned
        in a list.

    """
    if "survey_type" in kwargs:
        warnings.warn(
            "The survey_type is no longer necessary to calculate electrode separations. "
            "Feel free to remove it from the call. This option will be removed in SimPEG 0.16.0",
            FutureWarning,
        )

    if not isinstance(electrode_pair, list):
        if electrode_pair.lower() == "all":
            electrode_pair = ["AB", "MN", "AM", "AN", "BM", "BN"]
        elif isinstance(electrode_pair, str):
            electrode_pair = [electrode_pair.upper()]
        else:
            raise TypeError(
                "electrode_pair must be either a string, list of strings, or an "
                "ndarray containing the electrode separation distances you would "
                "like to calculate not {}".format(type(electrode_pair))
            )

    elecSepDict = {}
    AB = []
    MN = []
    AM = []
    AN = []
    BM = []
    BN = []

    for src in survey_object.source_list:
        # pole or dipole source
        if isinstance(src.location, list):
            a_loc = src.location[0]
            b_loc = src.location[1]
        else:
            a_loc = src.location
            b_loc = np.inf * np.ones_like(src.location)

        for rx in src.receiver_list:
            # pole or dipole receiver
            if isinstance(rx.locations, list):
                M = rx.locations[0]
                N = rx.locations[1]
            else:
                M = rx.locations
                N = -np.inf * np.ones_like(rx.locations)

            n_rx = np.shape(M)[0]

            A = np.tile(a_loc, (n_rx, 1))
            B = np.tile(b_loc, (n_rx, 1))

            # Compute distances
            AB.append(np.sqrt(np.sum((A - B) ** 2.0, axis=1)))
            MN.append(np.sqrt(np.sum((M - N) ** 2.0, axis=1)))
            AM.append(np.sqrt(np.sum((A - M) ** 2.0, axis=1)))
            AN.append(np.sqrt(np.sum((A - N) ** 2.0, axis=1)))
            BM.append(np.sqrt(np.sum((B - M) ** 2.0, axis=1)))
            BN.append(np.sqrt(np.sum((B - N) ** 2.0, axis=1)))

    # Stack to vector and define in dictionary
    if "AB" in electrode_pair:
        if AB:
            AB = np.hstack(AB)
        elecSepDict["AB"] = AB
    if "MN" in electrode_pair:
        if MN:
            MN = np.hstack(MN)
        elecSepDict["MN"] = MN
    if "AM" in electrode_pair:
        if AM:
            AM = np.hstack(AM)
        elecSepDict["AM"] = AM
    if "AN" in electrode_pair:
        if AN:
            AN = np.hstack(AN)
        elecSepDict["AN"] = AN
    if "BM" in electrode_pair:
        if BM:
            BM = np.hstack(BM)
        elecSepDict["BM"] = BM
    if "BN" in electrode_pair:
        if BN:
            BN = np.hstack(BN)
        elecSepDict["BN"] = BN

    return elecSepDict


<<<<<<< HEAD
def source_receiver_midpoints(survey, tol=1e-2, **kwargs):
=======
def pseudo_locations(survey, wenner_tolerance=0.1, **kwargs):
>>>>>>> c4e60ea2
    """
    Calculates the pseudo-sensitivity locations for 2D and 3D surveys.

    Input:
    survey : SimPEG.electromagnetics.static.resistivity.Survey
        A DC or IP survey
    wenner_tolerance : float
        If the center location for a source and receiver pair are within wenner_tolerance,
        we assume the datum was collected with a wenner configuration and the pseudo-location
        is computed based on the AB electrode spacing.

    Output:
    tuple of numpy.ndarray of the form (midxy, midz)
        For 2D surveys, *midxy* is a vector containing the along line position.
        For 3D surveys, *midxy* is an (n, 2) numpy array containing the (x,y) positions.
        In eithere case, *midz* is a vector containing the pseudo-depth locations.

    """

    if not isinstance(survey, dc.Survey):
        raise TypeError(f"Input must be instance of {dc.Survey}, not {type(survey)}")

    if len(kwargs) > 0:
        warnings.warn(
            "The keyword arguments of this function have been deprecated."
            " All of the necessary information is now in the DC survey class",
            DeprecationWarning,
        )

    # Pre-allocate
    midpoints = []
    ds = []

    for ii, source in enumerate(survey.source_list):
        src_loc = source.location
        if isinstance(src_loc, list):
            src_midpoint = (src_loc[0] + src_loc[1]) / 2
        else:
            src_midpoint = src_loc
        src_midpoint = src_midpoint.reshape((1, len(src_midpoint)))

        for receiver in source.receiver_list:
            rx_locs = receiver.locations
            if isinstance(rx_locs, list):
                rx_midpoints = (rx_locs[0] + rx_locs[1]) / 2
            else:
<<<<<<< HEAD
                Pmid = rx_locs[:, :-1]
            Pmids.append(Pmid)
        Pmid = np.vstack(Pmids)

        midxy.append((Cmid + Pmid) / 2)
        diffs = np.linalg.norm((Cmid - Pmid), axis=1)
        if diffs < tol:  # likely a wenner type survey) .
            midz = zsrc - tx_sep / 2 * np.ones_like(diffs)
        else:
            midz.append(zsrc - diffs / 2)
=======
                rx_midpoints = rx_locs
            n_loc = rx_midpoints.shape[0]

            # Midpoint locations
            midpoints.append((np.tile(src_midpoint, (n_loc, 1)) + rx_midpoints) / 2)

            # Vector path from source midpoint to receiver midpoints
            ds.append((rx_midpoints - np.tile(src_midpoint, (n_loc, 1))))

    midpoints = np.vstack(midpoints)
    ds = np.vstack(ds)
    pseudo_depth = np.zeros_like(midpoints)

    # wenner-like electrode groups (are source and rx midpoints in same place)
    is_wenner = np.sqrt(np.sum(ds[:, :-1] ** 2, axis=1)) < wenner_tolerance

    # Pseudo depth is AB/2
    if np.any(is_wenner):
        temp = np.abs(electrode_separations(survey, ["AB"])["AB"]) / 2
        pseudo_depth[is_wenner, -1] = temp[is_wenner]

    # Takes into account topography.
    if np.any(~is_wenner):
        L = np.sqrt(np.sum(ds[~is_wenner, :] ** 2, axis=1)) / 2
        dz = ds[~is_wenner, -1]
        pseudo_depth[~is_wenner, 0] = (dz / 2) * (ds[~is_wenner, 0] / L)
        if np.shape(ds)[1] > 2:
            pseudo_depth[~is_wenner, 1] = (dz / 2) * (ds[~is_wenner, 1] / L)
        pseudo_depth[~is_wenner, -1] = (
            np.sqrt(np.sum(ds[~is_wenner, :-1] ** 2, axis=1)) / 2
        )
>>>>>>> c4e60ea2

    return midpoints - pseudo_depth


def geometric_factor(survey_object, space_type="half space", **kwargs):
    """
    Calculate Geometric Factor. Assuming that data are normalized voltages

    Input:
    :param SimPEG.electromagnetics.static.resistivity.Survey dc_survey: DC survey object
    :param str survey_type: Either 'dipole-dipole' | 'pole-dipole'
                           | 'dipole-pole' | 'pole-pole'
    :param str space_type: Assuming whole-space or half-space
                          ('whole-space' | 'half-space')

    Output:
    :return numpy.ndarray G: Geometric Factor

    """
    if "survey_type" in kwargs:
        warnings.warn(
            "The survey_type is no longer necessary to calculate geometric factor. "
            "Feel free to remove it from the call. This option will be removed in SimPEG 0.16.0",
            FutureWarning,
        )
    # Set factor for whole-space or half-space assumption
    if space_type.lower() in SPACE_TYPES["whole space"]:
        spaceFact = 4.0
    elif space_type.lower() in SPACE_TYPES["half space"]:
        spaceFact = 2.0
    else:
        raise TypeError("'space_type must be 'whole space' | 'half space'")

    elecSepDict = electrode_separations(
        survey_object, electrode_pair=["AM", "BM", "AN", "BN"]
    )
    AM = elecSepDict["AM"]
    BM = elecSepDict["BM"]
    AN = elecSepDict["AN"]
    BN = elecSepDict["BN"]

    # Determine geometric factor G based on electrode separation distances.
    # For case where source and/or receivers are pole, terms will be
    # divided by infinity.
    G = 1 / AM - 1 / BM - 1 / AN + 1 / BN

    return G / (spaceFact * np.pi)


def apparent_resistivity_from_voltage(
    survey, volts, space_type="half space", eps=1e-10
):
    """
    Calculate apparent resistivities from normalized voltages.

    Input:
    :param SimPEG.electromagnetics.static.resistivity.Survey: DC survey
    :param numpy.ndarray volts: normalized voltage measurements [V/A]
    :param String space_type: 'half_space' or 'whole_space'
    :param float eps: Regularizer in case of a null geometric factor

    Output:
    :return rhoApp: apparent resistivity
    """

    G = geometric_factor(survey, space_type=space_type)

    # Calculate apparent resistivity
    # absolute value is required because of the regularizer
    rhoApp = np.abs(volts * (1.0 / (G + eps)))

    return rhoApp


def convert_survey_3d_to_2d_lines(
    survey, lineID, data_type="volt", output_indexing=False
):
    """
    Convert a 3D survey into a list of local 2D surveys.

    Here, the user provides a Survey whose geometry is defined
    for use in a 3D simulation and a 1D numpy.array which defines the
    line ID for each datum. The function returns a list of local
    2D survey objects. The change of coordinates for electrodes is
    [x, y, z] to [s, z], where s is the distance along the profile
    line. For each line, s = 0 defines the A-electrode location
    for the first source in the source list.

    Input:
    :param survey: DC survey class object
    :param lineID: A numpy.array (nD,) containing the line ID for each datum

    Output:
    :param survey: List of 2D DC survey class object
    :rtype: List of SimPEG.electromagnetics.static.resistivity.Survey
    """

    # Find all unique line id
    unique_lineID = np.unique(lineID)

    # If you output indexing to keep track of possible sorting
    k = np.arange(0, survey.nD)
    out_indices_list = []

    ab_locs_all = np.c_[survey.locations_a, survey.locations_b]
    mn_locs_all = np.c_[survey.locations_m, survey.locations_n]

    # For each unique lineID
    survey_list = []
    for ID in unique_lineID:

        source_list = []

        # Source locations for this line
        lineID_index = np.where(lineID == ID)[0]
        ab_locs, ab_index = np.unique(
            ab_locs_all[lineID_index, :], axis=0, return_index=True
        )

        # Find s=0 location and heading for line
        start_index = lineID_index[ab_index]
        out_indices = []
        kID = k[lineID_index]  # data indices part of this line
        r0 = mkvc(ab_locs_all[start_index[0], 0:2])  # (x0, y0) for the survey line
        rN = mkvc(ab_locs_all[start_index[-1], 0:2])  # (x, y) for last electrode
        uvec = (rN - r0) / np.sqrt(
            np.sum((rN - r0) ** 2)
        )  # unit vector for line orientation

        # Along line positions and elevation for electrodes on current line
        # in terms of position elevation
        a_locs_s = np.c_[
            np.dot(ab_locs_all[lineID_index, 0:2] - r0[0], uvec),
            ab_locs_all[lineID_index, 2],
        ]
        b_locs_s = np.c_[
            np.dot(ab_locs_all[lineID_index, 3:5] - r0[0], uvec),
            ab_locs_all[lineID_index, -1],
        ]
        m_locs_s = np.c_[
            np.dot(mn_locs_all[lineID_index, 0:2] - r0[0], uvec),
            mn_locs_all[lineID_index, 2],
        ]
        n_locs_s = np.c_[
            np.dot(mn_locs_all[lineID_index, 3:5] - r0[0], uvec),
            mn_locs_all[lineID_index, -1],
        ]

        # For each source in the line
        for ii, ind in enumerate(ab_index):

            # Get source location
            src_loc_a = mkvc(a_locs_s[ind, :])
            src_loc_b = mkvc(b_locs_s[ind, :])

            # Get receiver locations
            rx_index = np.where(
                np.isclose(a_locs_s[:, 0], src_loc_a[0], atol=1e-3)
                & np.isclose(b_locs_s[:, 0], src_loc_b[0], atol=1e-3)
            )[0]
            rx_loc_m = m_locs_s[rx_index, :]
            rx_loc_n = n_locs_s[rx_index, :]

            # Extract pole and dipole receivers
            k_ii = kID[rx_index]
            is_pole_rx = np.all(np.isclose(rx_loc_m, rx_loc_n, atol=1e-3), axis=1)
            rx_list = []

            if any(is_pole_rx):
                rx_list += [
                    dc.receivers.Pole(rx_loc_m[is_pole_rx, :], data_type=data_type)
                ]
                out_indices.append(k_ii[is_pole_rx])

            if any(~is_pole_rx):
                rx_list += [
                    dc.receivers.Dipole(
                        rx_loc_m[~is_pole_rx, :],
                        rx_loc_n[~is_pole_rx, :],
                        data_type=data_type,
                    )
                ]
                out_indices.append(k_ii[~is_pole_rx])

            # Define Pole or Dipole Sources
            if np.all(np.isclose(src_loc_a, src_loc_b, atol=1e-3)):
                source_list.append(dc.sources.Pole(rx_list, src_loc_a))
            else:
                source_list.append(dc.sources.Dipole(rx_list, src_loc_a, src_loc_b))

        # Create a 2D survey and add to list
        survey_list.append(dc.survey.Survey(source_list))
        if output_indexing:
            out_indices_list.append(np.hstack(out_indices))

    if output_indexing:
        return survey_list, out_indices_list
    else:
        return survey_list


#####################################################################
#                               PLOTTING
#####################################################################
def plot_pseudosection(
    data,
    dobs=None,
    plot_type="contourf",
    ax=None,
    clim=None,
    scale="linear",
    pcolor_opts={},
    contourf_opts={},
    scatter_opts={},
    mask_topography=False,
    create_colorbar=True,
    cbar_opts={},
    cbar_label="",
    cax=None,
    data_locations=False,
    data_type=None,
    space_type="half space",
    **kwargs,
):
    """
    Plot 2D DC/IP data in pseudo-section.

    This utility allows the user to image 2D DC/IP data in pseudosection as
    either a scatter plot or as a filled contour plot.

    Parameters
    ----------
    data : SimPEG.electromagnetics.static.survey.Survey or SimPEG.data.Data
        A DC or IP survey object defining a 2D survey line, or a Data object containing
        that same type of survey object.
    dobs : numpy.ndarray (ndata,) or None
        A data vector containing volts, integrated chargeabilities, apparent
        resistivities, apparent chargeabilities or data misfits.
    plot_type: {'contourf', 'pcolor', or 'scatter'}
        'scatter' creates a scatter plot, 'contourf' creates a filled contour plot, and
        'pcolor' creates a linearly interpolated plot.
    ax: mpl_toolkits.mplot3d.axes.Axes, optional
        An axis for the plot
    clim : list, optional
        list containing the minimum and maximum value for the color range,
        i.e. [vmin, vmax]
    scale: {'linear', 'log'}
        Plot on linear or log base 10 scale
    pcolor_opts : dict, optional
        Dictionary defining kwargs for pcolor plot if `plot_type=='pcolor'`
    contourf_opts : dict, optional
        Dictionary defining kwargs for filled contour plot if `plot_type=='contourf'`
    scatter_opts : dict, optional
        Dictionary defining kwargs for scatter plot if `plot_type=='scatter'`
    mask_topography : bool
        This freature should be set to True when there is significant topography and the user
        would like to mask interpolated locations in the filled contour plot that lie
        above the surface topography.
    create_colorbar : bool
        If *True*, a colorbar is automatically generated. If *False*, it is not.
        If multiple planes are being plotted, only set the first scatter plot
        to *True*
    cbar_opts : dict
        Dictionary defining kwargs for the colorbar
    cbar_label : str
        A string stating the color bar label for the
        data; e.g. 'S/m', '$\\Omega m$', '%'
    cax : mpl_toolkits.mplot3d.axes.Axes, optional
        An axis object for the colorbar
    data_type: {None, "apparent_conductivity", "apparent_resistivity"}, optional
        if dobs is None, this will transform the data vector in the `survey` parameter
        when it is a SimPEG.data.Data object from voltage to the requested `data_type`.
        This occurs when `dobs` is `None`.
    space_type: {'half space', "whole space"}
        space type to use for the transformation from voltage to `data_type`
        if `dobs` is `None`.


    Output:
    mpl_toolkits.mplot3d.axes3d.Axes3D
        The axis object that holds the plot

    """
    if "pcolorOpts" in kwargs:
        warnings.warn(
            "The pcolorOpts keyword has been deprecated. Please use "
            "pcolor_opts instead. This will be removed in version"
            " 0.16.0 of SimPEG",
            FutureWarning,
        )
        pcolor_opts = kwargs.pop("pcolorOpts")

    if "data_location" in kwargs:
        warnings.warn(
            "The data_location keyword has been deprecated. Please use "
            "data_locations instead. This will be removed in version"
            " 0.16.0 of SimPEG",
            FutureWarning,
        )
        data_locations = kwargs.pop("data_location")

    if "contour_opts" in kwargs:
        warnings.warn(
            "The contour_opts keyword has been deprecated. Please use "
            "contourf_opts instead. This will be removed in version"
            " 0.16.0 of SimPEG",
            FutureWarning,
        )
        contourf_opts = kwargs.pop("contour_opts")

    removed_kwargs = ["dim", "y_values", "sameratio", "survey_type"]
    for kwarg in removed_kwargs:
        if kwarg in kwargs:
            warnings.warn(
                r"The {kwarg} keyword has been removed. This will become an error in "
                "version 0.16.0 of SimPEG",
                DeprecationWarning,
            )
            kwargs.pop(kwarg)
    if len(kwargs) > 0:
        warnings.warn("plot_pseudosection unused kwargs: {list(kwargs.keys())}")

    if plot_type.lower() not in ["pcolor", "contourf", "scatter"]:
        raise ValueError(
            "plot_type must be 'pcolor', 'contourf', or 'scatter'. The input value of "
            f"{plot_type} is not recognized"
        )

    # Get plotting locations from survey geometry
    try:
        # this should work if "data" was a Data object
        survey = data.survey
        if dobs is None:
            dobs = data.dobs
            # Transform it to the type specified in data_type (assuming it was voltage)
            if data_type in (
                DATA_TYPES["apparent conductivity"] + DATA_TYPES["apparent resistivity"]
            ):
                dobs = apparent_resistivity_from_voltage(
                    survey, dobs, space_type=space_type
                )
            if data_type in DATA_TYPES["apparent conductivity"]:
                dobs = 1.0 / dobs
    except AttributeError:
        # Assume "data" was a DC survey
        survey = data
        if dobs is None:
            raise ValueError(
                "If the first argument is a DC survey, dobs must not be None"
            )

    try:
        locations = pseudo_locations(survey)
    except Exception:
        raise TypeError(
            "The first argument must be a resitivity.Survey, or a Data object with a "
            "resistivity.Survey."
        )

    # Create an axis for the pseudosection if None
    if ax is None:
        fig = plt.figure(figsize=(10, 4))
        ax = fig.add_axes([0.1, 0.1, 0.7, 0.8])
        cax = fig.add_axes([0.85, 0.1, 0.03, 0.8])

    if clim is None:
        vmin = vmax = None
    else:
        vmin, vmax = clim
    # Create default norms
    if scale == "log":
        norm = mpl.colors.LogNorm(vmin=vmin, vmax=vmax)
    else:
        norm = mpl.colors.Normalize(vmin=vmin, vmax=vmax)

    x, z = locations[:, 0], locations[:, -1]
    # Scatter plot
    if plot_type == "scatter":
        # grab a shallow copy
        s_opts = scatter_opts.copy()
        s = s_opts.pop("s", 40)
        norm = s_opts.pop("norm", norm)
        if isinstance(norm, mpl.colors.LogNorm):
            dobs = np.abs(dobs)

        data_plot = ax.scatter(x, z, s=s, c=dobs, norm=norm, **s_opts)
    # Filled contour plot
    elif plot_type == "contourf":
        opts = contourf_opts.copy()
        norm = opts.pop("norm", norm)
        if isinstance(norm, mpl.colors.LogNorm):
            dobs = np.abs(dobs)
        if scale == "log":
            try:
                levels = opts.get("levels", "auto")
                locator = ticker.MaxNLocator(levels)
                levels = locator.tick_values(np.log10(dobs.min()), np.log10(dobs.max()))
                levels = 10 ** levels
                opts["levels"] = levels
            except TypeError:
                pass

        data_plot = ax.tricontourf(x, z, dobs, norm=norm, **opts,)
        if data_locations:
            ax.plot(x, z, "k.", ms=1, alpha=0.4)

    elif plot_type == "pcolor":
        opts = pcolor_opts.copy()
        norm = opts.pop("norm", norm)
        if isinstance(norm, mpl.colors.LogNorm):
            dobs = np.abs(dobs)

        data_plot = ax.tripcolor(
            x, z, dobs, shading="gouraud", norm=norm, **pcolor_opts
        )
        if data_locations:
            ax.plot(x, z, "k.", ms=1, alpha=0.4)

    # Use a filled polygon to mask everything above
    # that has a pseudo-location above the positions
    # for nearest electrode spacings

    if mask_topography:

        electrode_locations = np.unique(
            np.r_[
                survey.locations_a,
                survey.locations_b,
                survey.locations_m,
                survey.locations_n,
            ],
            axis=0,
        )

        zmax = np.max(electrode_locations[:, 1])

        tree = cKDTree(locations)
        _, nodeInds = tree.query(electrode_locations)

        poly_locations = locations[nodeInds, :]

        poly_locations = np.r_[
            np.c_[np.min(poly_locations[:, 0]), zmax],
            poly_locations,
            np.c_[np.max(poly_locations[:, 0]), zmax],
        ]

        ax.fill(
            poly_locations[:, 0], poly_locations[:, 1], facecolor="w", linewidth=0.5
        )

    z_top = np.max(z)
    z_bot = np.min(z)
    ax.set_ylim(z_bot - 0.03 * (z_top - z_bot), z_top + 0.03 * (z_top - z_bot))
    ax.set_xlabel("Line position (m)")
    ax.set_ylabel("Pseudo-elevation (m)")

    # Define colorbar
    if create_colorbar:
        cbar = plt.colorbar(
            data_plot,
            format="%.2e",
            fraction=0.06,
            orientation="vertical",
            cax=cax,
            ax=ax,
            **cbar_opts,
        )

        vmin = np.nanmin(dobs)
        vmax = np.nanmax(dobs)
        if scale == "log":
            ticks = np.logspace(np.log10(vmin), np.log10(vmax), 7)
        else:
            ticks = np.linspace(vmin, vmax, 7)
        cbar.set_ticks(ticks)
        cbar.ax.minorticks_off()
        cbar.set_label(cbar_label, labelpad=10)
        cbar.ax.tick_params()

    return ax, data_plot


if has_plotly:

    def plot_3d_pseudosection(
        survey,
        dvec,
        marker_size=4,
        vlim=None,
        scale="linear",
        units="",
        plane_points=None,
        plane_distance=10.0,
        cbar_opts=None,
        marker_opts=None,
        layout_opts=None,
    ):
        """
        Plot 3D DC/IP data in pseudo-section as a scatter plot.

        This utility allows the user to produce a scatter plot of 3D DC/IP data at
        all pseudo-locations. If a plane is specified, the user may create a scatter
        plot using points near that plane.

        Input:
        survey : SimPEG.electromagnetics.static.survey.Survey
            A DC or IP survey object
        dvec : numpy.ndarray
            A data vector containing volts, integrated chargeabilities, apparent
            resistivities or apparent chargeabilities.
        marker_size : int
            Sets the marker size for the points on the scatter plot
        vlim : list
            list containing the minimum and maximum value for the color range,
            i.e. [vmin, vmax]
        scale: str
            Plot on linear or log base 10 scale {'linear','log'}
        units : str
            A sting in d3 formatting the specified the units of *dvec*
        plane_points : list of numpy.ndarray
            A list of length 3 which contains the three xyz locations required to
            define a plane; i.e. [xyz1, xyz2, xyz3]. This functionality is used to
            plot only data that lie near this plane. A list of [xyz1, xyz2, xyz3]
            can be entered for multiple planes.
        plane_distance : float or list of float
            Distance tolerance for plotting data that are near the plane(s) defined by
            **plane_points**. A list is used if the *plane_distance* is different
            for each plane.
        cbar_opts: dict
            Dictionary containing colorbar properties formatted according to plotly.graph_objects.scatter3d.cbar
        marker_opts : dict
            Dictionary containing marker properties formatted according to plotly.graph_objects.scatter3d
        layout_opts : dict
            Dictionary defining figure layout properties, formatted according to plotly.Layout


        Output:
        fig:
            A plotly figure

        """

        locations = pseudo_locations(survey)

        # Scaling
        if scale == "log":
            plot_vec = np.log10(dvec)
            tick_format = ".2f"
            tick_prefix = "10^"
            hovertemplate = (
                "x: %{x:.2f}<br>y: %{y:.2f}<br>z: %{z:.2f}<br>value: %{customdata:.3e} "
                + units
            )
        else:
            plot_vec = dvec
            tick_format = "g"
            tick_prefix = None
            hovertemplate = (
                "x: %{x:.2f}<br>y: %{y:.2f}<br>z: %{z:.2f}<br>value: %{customdata:.6g} "
                + units
            )

        if vlim is None:
            vlim = [np.min(plot_vec), np.max(plot_vec)]
        elif scale == "log":
            vlim = [np.log10(vlim[0]), np.log10(vlim[1])]

        # Set colorbar properties. Start with default values and replace any
        # keys that need to be updated.
        cbar = {
            "thickness": 20,
            "title": units,
            "tickprefix": tick_prefix,
            "tickformat": tick_format,
        }

        if cbar_opts is not None:
            cbar = {key: cbar_opts.get(key, cbar[key]) for key in cbar}

        # Set marker properties. Start with default values and replace any
        # keys that need to be updated.
        marker = {
            "size": 4,
            "colorscale": "viridis",
            "cmin": vlim[0],
            "cmax": vlim[1],
            "opacity": 0.8,
            "colorbar": cbar,
        }
        if marker_opts is not None:
            marker = {key: marker_opts.get(key, marker[key]) for key in marker}

        # 3D scatter plot
        if plane_points == None:

            marker["color"] = plot_vec
            scatter_data = [
                grapho.Scatter3d(
                    x=locations[:, 0],
                    y=locations[:, 1],
                    z=locations[:, 2],
                    customdata=dvec,
                    hovertemplate=hovertemplate,
                    name="",
                    mode="markers",
                    marker=marker,
                )
            ]

        else:
            # Place in list if only one plane defined
            if isinstance(plane_points[0], np.ndarray):
                plane_points = [plane_points]

            # Expand to list of only one plane distance for all planes
            if isinstance(plane_distance, list) != True:
                plane_distance = len(plane_points) * [plane_distance]

            # Pre-allocate index for points on plane(s)
            k = np.zeros(len(plot_vec), dtype=bool)
            for ii in range(0, len(plane_points)):

                p1, p2, p3 = plane_points[ii]
                a, b, c, d = define_plane_from_points(p1, p2, p3)

                k = k | (
                    np.abs(
                        a * locations[:, 0]
                        + b * locations[:, 1]
                        + c * locations[:, 2]
                        + d
                    )
                    / np.sqrt(a ** 2 + b ** 2 + c ** 2)
                    < plane_distance[ii]
                )

            if np.all(k == 0):
                raise IndexError(
                    """No locations are within *plane_distance* of any plane(s)
                    defined by *plane_points*. Try increasing *plane_distance*."""
                )

            marker["color"] = plot_vec[k]
            scatter_data = [
                grapho.Scatter3d(
                    x=locations[k, 0],
                    y=locations[k, 1],
                    z=locations[k, 2],
                    customdata=dvec[k],
                    mode="markers",
                    marker=marker,
                )
            ]

        fig = grapho.Figure(data=scatter_data)

        fig.update_layout(
            scene=dict(
                xaxis=dict(title="X[m]"),
                yaxis=dict(title="Y[m]"),
                zaxis=dict(title="Z[m]"),
            ),
            scene_camera=dict(eye=dict(x=1.5, y=-1.5, z=1.5)),
        )
        if layout_opts is not None:
            fig.update_layout(**layout_opts)

        return fig


#########################################################################
#                      GENERATE SURVEYS
#########################################################################


def generate_survey_from_abmn_locations(
    *,
    locations_a=None,
    locations_b=None,
    locations_m=None,
    locations_n=None,
    data_type=None,
    output_sorting=False,
):
    """
    Use A, B, M and N electrode locations to construct a 2D or 3D DC/IP survey.

    Parameters
    ----------

    locations_a : numpy.array
        An (n, dim) numpy array containing A electrode locations
    locations_b : None or numpy.array
        An (n, dim) numpy array containing B electrode locations. If None,
        we assume all sources are Pole sources.
    locations_m : numpy.array
        An (n, dim) numpy array containing M electrode locations
    locations_n : numpy.array
        An (n, dim) numpy array containing N electrode locations. If None,
        we assume all receivers are Pole receivers.
    data_type : str
        Must be one of {'volt', 'apparent_conductivity', 'apparent_resistivity', 'apparent_chargeability'}
    output_sorting : bool
        This option is used if the ABMN locations are sorted during the creation of the survey
        and you would like to sort any data vectors associated with the electrode locations.
        If False, the function will output a SimPEG.electromagnetic.static.survey.Survey object.
        If True, the function will output a tuple containing the survey object and a numpy array
        (n,) that will sort the data vector to match the order of the electrodes in the survey.


    Returns
    -------
    survey
        A SimPEG.electromagnetic.static.survey.Survey object
    sort_index
        A numpy array which defines any sorting that took place when creating the survey


    """

    if locations_a is None:
        raise TypeError("Locations for A electrodes must be provided.")
    if locations_m is None:
        raise TypeError("Locations for M electrodes must be provided.")

    assert data_type.lower() in [
        "volt",
        "apparent_conductivity",
        "apparent_resistivity",
        "apparent_chargeability",
    ], "data_type must be one of 'volt', 'apparent_conductivity', 'apparent_resistivity', 'apparent_chargeability'"

    if locations_b is None:
        locations_b = locations_a

    if locations_n is None:
        locations_n = locations_m

    if (
        locations_a.shape == locations_b.shape == locations_m.shape == locations_n.shape
    ) == False:
        raise ValueError(
            "Arrays containing A, B, M and N electrode locations must be same shape."
        )

    # Set up keeping track of sorting of rows and unique sources
    n_rows = np.shape(locations_a)[0]
    k = np.arange(0, n_rows)
    out_indices = []
    unique_ab, ab_index = np.unique(
        np.c_[locations_a, locations_b], axis=0, return_index=True
    )
    ab_index = np.sort(ab_index)

    # Loop over all unique source locations
    source_list = []
    for ii, ind in enumerate(ab_index):

        # Get source location
        src_loc_a = mkvc(locations_a[ind, :])
        src_loc_b = mkvc(locations_b[ind, :])

        # Get receiver locations
        rx_index = np.where(
            (
                (np.sqrt(np.sum((locations_a - src_loc_a) ** 2, axis=1)) < 1e-3)
                & (np.sqrt(np.sum((locations_b - src_loc_b) ** 2, axis=1)) < 1e-3)
            )
        )[0]

        rx_loc_m = locations_m[rx_index, :]
        rx_loc_n = locations_n[rx_index, :]

        # Extract pole and dipole receivers
        k_ii = k[rx_index]
        is_pole_rx = np.all(np.isclose(rx_loc_m, rx_loc_n, atol=1e-3), axis=1)
        rx_list = []

        if any(is_pole_rx):
            rx_list += [dc.receivers.Pole(rx_loc_m[is_pole_rx, :], data_type=data_type)]
            out_indices.append(k_ii[is_pole_rx])

        if any(~is_pole_rx):
            rx_list += [
                dc.receivers.Dipole(
                    rx_loc_m[~is_pole_rx, :],
                    rx_loc_n[~is_pole_rx, :],
                    data_type=data_type,
                )
            ]
            out_indices.append(k_ii[~is_pole_rx])

        # Define Pole or Dipole Sources
        if np.all(np.isclose(src_loc_a, src_loc_b, atol=1e-3)):
            source_list.append(dc.sources.Pole(rx_list, src_loc_a))
        else:
            source_list.append(dc.sources.Dipole(rx_list, src_loc_a, src_loc_b))

    # Create outputs
    out_indices = np.hstack(out_indices)
    survey = dc.survey.Survey(source_list)

    if any(k != out_indices):
        warnings.warn(
            "Ordering of ABMN locations changed when generating survey. "
            "Associated data vectors will need sorting. Set output_sorting to "
            "True for sorting indices."
        )

    if output_sorting:
        return survey, out_indices
    else:
        return survey


def generate_dcip_survey(endl, survey_type, a, b, n, dim=3, **kwargs):

    """
    Load in endpoints and survey specifications to generate Tx, Rx location
    stations.

    Assumes flat topo for now...

    Input:
    :param numpy.ndarray endl: input endpoints [x1, y1, z1, x2, y2, z2]
    :param discretize.base.BaseMesh mesh: discretize mesh object
    :param str survey_type: 'dipole-dipole' | 'pole-dipole' |
        'dipole-pole' | 'pole-pole' | 'gradient'
    :param int a: pole seperation
    :param int b: dipole separation
    :param int n: number of rx dipoles per tx

    Output:
    :return SimPEG.electromagnetics.static.resistivity.Survey dc_survey: DC survey object
    """
    if "d2flag" in kwargs:
        warnings.warn(
            "The d2flag is no longer necessary to construct a survey. "
            "Feel free to remove it from the call. This option will be removed in SimPEG 0.16.0",
            FutureWarning,
        )

    def xy_2_r(x1, x2, y1, y2):
        r = np.sqrt(np.sum((x2 - x1) ** 2.0 + (y2 - y1) ** 2.0))
        return r

    # Evenly distribute electrodes and put on surface
    # Mesure survey length and direction
    dl_len = xy_2_r(endl[0, 0], endl[1, 0], endl[0, 1], endl[1, 1])

    dl_x = (endl[1, 0] - endl[0, 0]) / dl_len
    dl_y = (endl[1, 1] - endl[0, 1]) / dl_len

    nstn = int(np.floor(dl_len / a))

    # Compute discrete pole location along line
    stn_x = endl[0, 0] + np.array(range(int(nstn))) * dl_x * a
    stn_y = endl[0, 1] + np.array(range(int(nstn))) * dl_y * a

    if dim == 2:
        ztop = np.linspace(endl[0, 1], endl[0, 1], nstn)
        # Create line of P1 locations
        M = np.c_[stn_x, ztop]
        # Create line of P2 locations
        N = np.c_[stn_x + a * dl_x, ztop]

    elif dim == 3:
        stn_z = np.linspace(endl[0, 2], endl[0, 2], nstn)
        # Create line of P1 locations
        M = np.c_[stn_x, stn_y, stn_z]
        # Create line of P2 locations
        N = np.c_[stn_x + a * dl_x, stn_y + a * dl_y, stn_z]

    # Build list of Tx-Rx locations depending on survey type
    # Dipole-dipole: Moving tx with [a] spacing -> [AB a MN1 a MN2 ... a MNn]
    # Pole-dipole: Moving pole on one end -> [A a MN1 a MN2 ... MNn a B]
    SrcList = []

    if survey_type != "gradient":

        for ii in range(0, int(nstn) - 1):

            if survey_type.lower() in ["dipole-dipole", "dipole-pole"]:
                tx = np.c_[M[ii, :], N[ii, :]]
                # Current elctrode separation
                AB = xy_2_r(tx[0, 1], endl[1, 0], tx[1, 1], endl[1, 1])
            elif survey_type.lower() in ["pole-dipole", "pole-pole"]:
                tx = np.r_[M[ii, :]]
                # Current elctrode separation
                AB = xy_2_r(tx[0], endl[1, 0], tx[1], endl[1, 1])
            else:
                raise TypeError(
                    "survey_type must be 'dipole-dipole' | 'pole-dipole' | "
                    "'dipole-pole' | 'pole-pole' not {}".format(survey_type)
                )

            # Rx.append(np.c_[M[ii+1:indx, :], N[ii+1:indx, :]])

            # Number of receivers to fit
            nstn = int(np.min([np.floor((AB - b) / a), n]))

            # Check if there is enough space, else break the loop
            if nstn <= 0:
                continue

            # Compute discrete pole location along line
            stn_x = N[ii, 0] + dl_x * b + np.array(range(int(nstn))) * dl_x * a
            stn_y = N[ii, 1] + dl_y * b + np.array(range(int(nstn))) * dl_y * a

            # Create receiver poles

            if dim == 3:
                stn_z = np.linspace(endl[0, 2], endl[0, 2], nstn)

                # Create line of P1 locations
                P1 = np.c_[stn_x, stn_y, stn_z]
                # Create line of P2 locations
                P2 = np.c_[stn_x + a * dl_x, stn_y + a * dl_y, stn_z]
                if survey_type.lower() in ["dipole-dipole", "pole-dipole"]:
                    rxClass = dc.Rx.Dipole(P1, P2)
                elif survey_type.lower() in ["dipole-pole", "pole-pole"]:
                    rxClass = dc.Rx.Pole(P1)

            elif dim == 2:
                ztop = np.linspace(endl[0, 1], endl[0, 1], nstn)
                # Create line of P1 locations
                P1 = np.c_[stn_x, np.ones(nstn).T * ztop]
                # Create line of P2 locations
                P2 = np.c_[stn_x + a * dl_x, np.ones(nstn).T * ztop]
                if survey_type.lower() in ["dipole-dipole", "pole-dipole"]:
                    rxClass = dc.Rx.Dipole(P1, P2)
                elif survey_type.lower() in ["dipole-pole", "pole-pole"]:
                    rxClass = dc.Rx.Pole(P1)

            if survey_type.lower() in ["dipole-dipole", "dipole-pole"]:
                srcClass = dc.Src.Dipole([rxClass], M[ii, :], N[ii, :])
            elif survey_type.lower() in ["pole-dipole", "pole-pole"]:
                srcClass = dc.Src.Pole([rxClass], M[ii, :])
            SrcList.append(srcClass)

    elif survey_type.lower() == "gradient":

        # Gradient survey takes the "b" parameter to define the limits of a
        # square survey grid. The pole seperation within the receiver grid is
        # define the "a" parameter.

        # Get the edge limit of survey area
        min_x = endl[0, 0] + dl_x * b
        min_y = endl[0, 1] + dl_y * b

        max_x = endl[1, 0] - dl_x * b
        max_y = endl[1, 1] - dl_y * b

        # Define the size of the survey grid (square for now)
        box_l = np.sqrt((min_x - max_x) ** 2.0 + (min_y - max_y) ** 2.0)
        box_w = box_l / 2.0

        nstn = int(np.floor(box_l / a))

        # Compute discrete pole location along line
        stn_x = min_x + np.array(range(int(nstn))) * dl_x * a
        stn_y = min_y + np.array(range(int(nstn))) * dl_y * a

        # Define number of cross lines
        nlin = int(np.floor(box_w / a))
        lind = range(-nlin, nlin + 1)

        npoles = int(nstn * len(lind))

        rx = np.zeros([npoles, 6])
        for ii in range(len(lind)):

            # Move station location to current survey line This is a
            # perpendicular move then line survey orientation, hence the y, x
            # switch
            lxx = stn_x - lind[ii] * a * dl_y
            lyy = stn_y + lind[ii] * a * dl_x

            M = np.c_[lxx, lyy, np.ones(nstn).T * ztop]
            N = np.c_[lxx + a * dl_x, lyy + a * dl_y, np.ones(nstn).T * ztop]
            rx[(ii * nstn) : ((ii + 1) * nstn), :] = np.c_[M, N]

            if dim == 3:
                rxClass = dc.Rx.Dipole(rx[:, :3], rx[:, 3:])
            elif dim == 2:
                M = M[:, [0, 2]]
                N = N[:, [0, 2]]
                rxClass = dc.Rx.Dipole(rx[:, [0, 2]], rx[:, [3, 5]])
            srcClass = dc.Src.Dipole([rxClass], (endl[0, :]), (endl[1, :]))
        SrcList.append(srcClass)
        survey_type = "dipole-dipole"

    survey = dc.Survey(SrcList, survey_type=survey_type.lower())
    return survey


def generate_dcip_sources_line(
    survey_type,
    data_type,
    dimension_type,
    end_points,
    topo,
    num_rx_per_src,
    station_spacing,
):
    """
    Generate the source list for a 2D or 3D DC/IP survey line.

    This utility will create the list of DC/IP source objects for a single line of
    2D or 3D data. The topography, orientation, spacing and number of receivers
    can be specified by the user. This function can be used to define multiple lines
    of DC/IP, which can be appended to create the sources for an entire survey.

    Input:
    :param str survey_type: 'dipole-dipole' | 'pole-dipole' |
        'dipole-pole' | 'pole-pole'
    :param str data_type: 'volt' | 'apparent_conductivity' |
        'apparent_resistivity' | 'apparent_chargeability'
    :param str dimension_type: '2D' or '3D'
    :param np.array end_points: horizontal end points [x1, x2] or [x1, x2, y1, y2]
    :param float, (N, 2) np.array for 2D or (N, 3) np.array for 3D: topography
    :param int num_rx_per_src: number of receivers per souces
    :param float station_spacing : distance between stations

    Output:
    :return SimPEG.electromagnetics.static.resistivity.Survey dc_survey: DC survey object
    """

    assert survey_type.lower() in [
        "pole-pole",
        "pole-dipole",
        "dipole-pole",
        "dipole-dipole",
    ], "survey_type must be one of 'pole-pole', 'pole-dipole', 'dipole-pole', 'dipole-dipole'"

    assert data_type.lower() in [
        "volt",
        "apparent_conductivity",
        "apparent_resistivity",
        "apparent_chargeability",
    ], "data_type must be one of 'volt', 'apparent_conductivity', 'apparent_resistivity', 'apparent_chargeability'"

    assert dimension_type.upper() in [
        "2D",
        "2.5D",
        "3D",
    ], "dimension_type must be one of '2D' or '3D'"

    def xy_2_r(x1, x2, y1, y2):
        r = np.sqrt(np.sum((x2 - x1) ** 2.0 + (y2 - y1) ** 2.0))
        return r

    # Compute horizontal locations of sources and receivers
    x1 = end_points[0]
    x2 = end_points[1]

    if dimension_type == "3D":

        # Station locations
        y1 = end_points[2]
        y2 = end_points[3]
        L = xy_2_r(x1, x2, y1, y2)
        nstn = int(np.floor(L / station_spacing) + 1)
        dl_x = (x2 - x1) / L
        dl_y = (y2 - y1) / L
        stn_x = x1 + np.array(range(int(nstn))) * dl_x * station_spacing
        stn_y = y1 + np.array(range(int(nstn))) * dl_y * station_spacing

        # Station xyz locations
        P = np.c_[stn_x, stn_y]
        if np.size(topo) == 1:
            P = np.c_[P, topo * np.ones((nstn))]
        else:
            fun_interp = LinearNDInterpolator(topo[:, 0:2], topo[:, -1])
            P = np.c_[P, fun_interp(P)]

    else:

        # Station locations
        y1 = 0.0
        y2 = 0.0
        L = xy_2_r(x1, x2, y1, y2)
        nstn = int(np.floor(L / station_spacing) + 1)
        stn_x = x1 + np.array(range(int(nstn))) * station_spacing

        # Station xyz locations
        if np.size(topo) == 1:
            P = np.c_[stn_x, topo * np.ones((nstn))]
        else:
            fun_interp = interp1d(topo[:, 0], topo[:, -1])
            P = np.c_[stn_x, fun_interp(stn_x)]


    # Build list of Tx-Rx locations depending on survey type
    # Dipole-dipole: Moving tx with [a] spacing -> [AB a MN1 a MN2 ... a MNn]
    # Pole-dipole: Moving pole on one end -> [A a MN1 a MN2 ... MNn a B]
    source_list = []

    if survey_type.lower() == "pole-pole":
        rx_shift = 0
    elif survey_type.lower() in ["pole-dipole", "dipole-pole"]:
        rx_shift = 1
    elif survey_type.lower() == "dipole-dipole":
        rx_shift = 2

    for ii in range(0, int(nstn - rx_shift)):

        if dimension_type == "3D":
            D = xy_2_r(stn_x[ii + rx_shift], x2, stn_y[ii + rx_shift], y2)
        else:
            D = xy_2_r(stn_x[ii + rx_shift], x2, y1, y2)

        # Number of receivers to fit
        nrec = int(np.min([np.floor(D / station_spacing), num_rx_per_src]))

        # Check if there is enough space, else break the loop
        if nrec <= 0:
            continue

        # Create receivers
        if survey_type.lower() in ["dipole-pole", "pole-pole"]:
            rxClass = dc.receivers.Pole(
                P[ii + rx_shift + 1 : ii + rx_shift + nrec + 1, :], data_type=data_type
            )
        elif survey_type.lower() in ["dipole-dipole", "pole-dipole"]:
            rxClass = dc.receivers.Dipole(
                P[ii + rx_shift : ii + rx_shift + nrec, :],
                P[ii + rx_shift + 1 : ii + rx_shift + nrec + 1, :],
                data_type=data_type,
            )

        # Create sources
        if survey_type.lower() in ["pole-dipole", "pole-pole"]:
            srcClass = dc.sources.Pole([rxClass], P[ii, :])
        elif survey_type.lower() in ["dipole-dipole", "dipole-pole"]:
            srcClass = dc.sources.Dipole([rxClass], P[ii, :], P[ii + 1, :])

        source_list.append(srcClass)

    return source_list


<<<<<<< HEAD
def writeUBC_DCobs(
    fileName,
    data_obj,
    dim,
    format_type,
    survey_type="dipole-dipole",
    ip_type=0,
    comment_lines="",
    data=None,
    predicted=False
):
=======
def xy_2_lineID(dc_survey):
>>>>>>> c4e60ea2
    """
    Read DC survey class and append line ID.
    Assumes that the locations are listed in the order
    they were collected. May need to generalize for random
    point locations, but will be more expensive

    Input:
    :param DCdict Vectors of station location

    Output:
    :return LineID Vector of integers
    """

<<<<<<< HEAD
    if not isinstance(data_obj, Data):
        raise Exception(
            "A Data instance ({datacls}: <{datapref}.{datacls}>) must be "
            "provided as the second input. The provided input is a "
            "{providedcls} <{providedpref}.{providedcls}>".format(
                datacls=Data.__name__,
                datapref=Data.__module__,
                providedcls=data.__class__.__name__,
                providedpref=data.__module__,
            )
        )

    if data is not None:
        assert data.shape == data_obj.dobs.shape, f"Mismatch between data vector of shape {data.shape} and data obj with shape {data_obj.dobs.shape}."
        dobs = data

    else:
        dobs = data_obj.dobs

    if predicted:
        data_block = np.c_[dobs, data_obj.dobs, data_obj.standard_deviation]
    else:
        data_block = np.c_[dobs, data_obj.standard_deviation]

    if not ((dim == 2) | (dim == 3)):
        raise Exception("""dim must be either 2 or 3""" " not {}".format(dim))

    format_type = format_type.lower()
    if format_type not in ["surface", "general", "simple"]:
        raise Exception(
            "format_type must be 'surface' | 'general' | 'simple' "
            " not {}".format(format_type)
        )
=======
    # Compute unit vector between two points
    nstn = dc_survey.nSrc
>>>>>>> c4e60ea2

    # Pre-allocate space
    lineID = np.zeros(nstn)

    linenum = 0
    indx = 0

    for ii in range(nstn):

        if ii == 0:

            A = dc_survey.source_list[ii].location[0]
            B = dc_survey.source_list[ii].location[1]

            xout = np.mean([A[0:2], B[0:2]], axis=0)

<<<<<<< HEAD
    if dim == 2:
        fid.write("{:d}\n".format(data_obj.survey.nSrc))
=======
            xy0 = A[:2]
            xym = xout
>>>>>>> c4e60ea2

            # Deal with replicate pole location
            if np.all(xy0 == xym):

                xym[0] = xym[0] + 1e-3

            continue

<<<<<<< HEAD
    for src in data_obj.survey.source_list:
=======
        A = dc_survey.source_list[ii].location[0]
        B = dc_survey.source_list[ii].location[1]
>>>>>>> c4e60ea2

        xin = np.mean([A[0:2], B[0:2]], axis=0)

        vec1, r1 = r_unit(xout, xin)  # Compute vector between neighbours
        vec2, r2 = r_unit(xym, xin)  # Compute vector between current stn and mid-point
        vec3, r3 = r_unit(xy0, xin)  # Compute vector between current stn and start line
        vec4, r4 = r_unit(xym, xy0)  # Compute vector between mid-point and start line

        # Compute dot product
        ang1 = np.abs(vec1.dot(vec2))
        ang2 = np.abs(vec3.dot(vec4))

<<<<<<< HEAD
        # Adapt source-receiver location for dim and survey_type
        if dim == 2:
            if format_type == "simple":
                # fid.writelines("%e " % ii for ii in mkvc(tx[0, :]))
                A = np.repeat(tx[0, 0], M.shape[0], axis=0)

                if survey_type == "pole-dipole":
                    B = np.repeat(tx[0, 0], M.shape[0], axis=0)

                else:
                    B = np.repeat(tx[1, 0], M.shape[0], axis=0)

                M = M[:, 0]
                N = N[:, 0]

                fid = open(fileName, "ab")
                np.savetxt(
                    fid,
                    np.c_[
                        A,
                        B,
                        M,
                        N,
                        data_block[count : count + nD, :],
                    ],
                    delimiter=str(" "),
                    newline=str("\n"),
                )
                fid.close()

            else:
                fid = open(fileName, "a")
                if format_type == "surface":
                    fid.writelines("%f " % ii for ii in mkvc(tx[:, 0]))
                    M = M[:, 0]
                    N = N[:, 0]

                if format_type == "general":
                    # Flip sign for z-elevation to depth
                    tx[2::2, :] = -tx[2::2, :]

                    fid.writelines(
                        ("{:e} {:e} ").format(ii, jj) for ii, jj in tx[:, :2]
                    )
                    M = M[:, :2]
                    N = N[:, :2]

                    # Flip sign for z-elevation to depth
                    M[:, 1::2] = -M[:, 1::2]
                    N[:, 1::2] = -N[:, 1::2]

                fid.write("%i\n" % nD)
                fid.close()

                fid = open(fileName, "ab")
                np.savetxt(
                    fid,
                    np.c_[
                        M,
                        N,
                        data_block[count : count + nD, :],
                    ],
                    delimiter=str(" "),
                    newline=str("\n"),
                )

        if dim == 3:
            fid = open(fileName, "a")
            # Flip sign of z value for UBC DCoctree code
            # tx[:, 2] = -tx[:, 2]
            # print(tx)

            # Flip sign of z value for UBC DCoctree code
            # M[:, 2] = -M[:, 2]
            # N[:, 2] = -N[:, 2]

            if format_type.lower() == "surface":

                fid.writelines("%e " % ii for ii in mkvc(tx[:, 0:2].T))
                M = M[:, 0:2]
                N = N[:, 0:2]

            if format_type.lower() == "general":

                fid.writelines("%e " % ii for ii in mkvc(tx.T))

            fid.write("%i\n" % nD)

            fid.close()

            fid = open(fileName, "ab")
            if isinstance(data_obj.relative_error, np.ndarray):
                np.savetxt(
                    fid,
                    np.c_[
                        M,
                        N,
                        data_block[count : count + nD, :],
                    ],
                    fmt=str("%e"),
                    delimiter=str(" "),
                    newline=str("\n"),
                )
            else:
                raise Exception(
                    """Uncertainities SurveyObject.std should be set.
                    Either float or nunmpy.ndarray is expected, """
                    "not {}".format(type(data_obj.relative_error))
                )

            fid.close()
            fid = open(fileName, "a")
            fid.write("\n")
            fid.close()

        count += nD

    fid.close()


def writeUBC_DClocs(
    fileName,
    dc_survey,
    dim,
    format_type,
    survey_type="dipole-dipole",
    ip_type=0,
    comment_lines="",
):
    """
        Write UBC GIF DCIP 2D or 3D locations file

        Input:
        :param str fileName: including path where the file is written out
        :param SimPEG.electromagnetics.static.resistivity.Survey dc_survey: DC survey object
        :param int dim:  either 2 | 3
        :param str survey_type:  either 'SURFACE' | 'GENERAL'

        Output:
        :rtype: file
        :return: UBC 2/3D-locations file
    """

    if not ((dim == 2) | (dim == 3)):
        raise Exception("""dim must be either 2 or 3""" " not {}".format(dim))

    if format_type.lower() not in ["surface", "general", "simple"]:
        raise Exception(
            "format_type must be 'SURFACE' | 'GENERAL' | 'SIMPLE' "
            " not {}".format(format_type)
        )

    fid = open(fileName, "w")

    if format_type.lower() in ["surface", "general"] and dim == 2:
        fid.write("COMMON_CURRENT\n")

    fid.write("! " + format_type + " FORMAT\n")

    if comment_lines:
        fid.write(comment_lines)

    if dim == 2:
        fid.write("{:d}\n".format(dc_survey.nSrc))

    if ip_type != 0:
        fid.write("IPTYPE=%i\n" % ip_type)

    fid.close()

    count = 0

    for ii in range(len(dc_survey.source_list)):

        rx = dc_survey.source_list[ii].receiver_list[0].locations
        nD = dc_survey.source_list[ii].nD

        if survey_type.lower() in ["pole-dipole", "pole-pole"]:
            tx = np.r_[dc_survey.source_list[ii].locations]
            tx = np.repeat(np.r_[[tx]], 2, axis=0)
        elif survey_type.lower() in ["dipole-dipole", "dipole-pole"]:
            tx = np.c_[dc_survey.source_list[ii].locations]

        if survey_type.lower() in ["pole-dipole", "dipole-dipole"]:
            M = rx[0]
            N = rx[1]
        elif survey_type.lower() in ["pole-pole", "dipole-pole"]:
            M = rx
            N = rx

        # Adapt source-receiver location for dim and survey_type
        if dim == 2:

            if format_type.lower() == "simple":
                # fid.writelines("%e " % ii for ii in mkvc(tx[0, :]))
                A = np.repeat(tx[0, 0], M.shape[0], axis=0)

                if survey_type.lower() == "pole-dipole":
                    B = np.repeat(tx[0, 0], M.shape[0], axis=0)

                else:
                    B = np.repeat(tx[1, 0], M.shape[0], axis=0)

                M = M[:, 0]
                N = N[:, 0]

                fid = open(fileName, "ab")
                np.savetxt(
                    fid, np.c_[A, B, M, N], delimiter=str(" "), newline=str("\n")
                )
                fid.close()

            else:
                fid = open(fileName, "a")
                if format_type.lower() == "surface":

                    fid.writelines("%f " % ii for ii in mkvc(tx[:, 0]))
                    M = M[:, 0]
                    N = N[:, 0]

                if format_type.lower() == "general":

                    # Flip sign for z-elevation to depth
                    tx[2::2, :] = -tx[2::2, :]

                    fid.writelines(
                        ("{:e} {:e} ").format(ii, jj) for ii, jj in tx[:, :2]
                    )
                    M = M[:, :2]
                    N = N[:, :2]

                    # Flip sign for z-elevation to depth
                    M[:, 1::2] = -M[:, 1::2]
                    N[:, 1::2] = -N[:, 1::2]

                fid.write("%i\n" % nD)
                fid.close()

                fid = open(fileName, "ab")
                np.savetxt(fid, np.c_[M, N,], delimiter=str(" "), newline=str("\n"))

        if dim == 3:
            fid = open(fileName, "a")
            # Flip sign of z value for UBC DCoctree code
            tx[:, 2] = -tx[:, 2]
            # print(tx)

            # Flip sign of z value for UBC DCoctree code
            M[:, 2] = -M[:, 2]
            N[:, 2] = -N[:, 2]

            if format_type.lower() == "surface":

                fid.writelines("%e " % ii for ii in mkvc(tx[:, 0:2].T))
                M = M[:, 0:2]
                N = N[:, 0:2]

            if format_type.lower() == "general":

                fid.writelines("%e " % ii for ii in mkvc(tx.T))

            fid.write("%i\n" % nD)

            fid.close()

            fid = open(fileName, "ab")
            np.savetxt(
                fid, np.c_[M, N], fmt=str("%e"), delimiter=str(" "), newline=str("\n")
            )
            fid.close()

            fid = open(fileName, "a")
            fid.write("\n")
            fid.close()

        count += nD

    fid.close()


def convertObs_DC3D_to_2D(survey, lineID, flag="local"):
    """
        Read DC survey and projects the coordinate system
        according to the flag = 'Xloc' | 'Yloc' | 'local' (default)
        In the 'local' system, station coordinates are referenced
        to distance from the first srcLoc[0].location[0]

        The Z value is preserved, but Y coordinates zeroed.

        Input:
        :param survey: 3D DC survey class object
        :rtype: SimPEG.electromagnetics.static.resistivity.Survey

        Output:
        :param survey: 2D DC survey class object
        :rtype: SimPEG.electromagnetics.static.resistivity.Survey
    """

    def stn_id(v0, v1, r):
        """
        Compute station ID along line
        """

        dl = int(v0.dot(v1)) * r

        return dl

    def r_unit(p1, p2):
        """
        r_unit(x, y) : Function computes the unit vector
        between two points with coordinates p1(x1, y1) and p2(x2, y2)

        """

        assert len(p1) == len(p2), "locs must be the same shape."

        dx = []
        for ii in range(len(p1)):
            dx.append((p2[ii] - p1[ii]))

        # Compute length of vector
        r = np.linalg.norm(np.asarray(dx))

        if r != 0:
            vec = dx / r

        else:
            vec = np.zeros(len(p1))

        return vec, r

    srcList2D = []

    srcMat = getSrc_locs(survey)

    # Find all unique line id
    uniqueID = np.unique(lineID)

    for jj in range(len(uniqueID)):

        indx = np.where(lineID == uniqueID[jj])[0]

        # Find origin of survey
        r = 1e8  # Initialize to some large number

        Tx = srcMat[indx]

        if np.all(Tx[0:3] == Tx[3:]):
            survey_type = "pole-dipole"

        else:
            survey_type = "dipole-dipole"

        x0 = Tx[0][0:2]  # Define station zero along line

        vecTx, r1 = r_unit(x0, Tx[-1][0:2])

        for ii in range(len(indx)):

            # Get all receivers
            Rx = survey.source_list[indx[ii]].receiver_list[0].locations
            nrx = Rx[0].shape[0]

            if flag == "local":
                # Find A electrode along line
                vec, r = r_unit(x0, Tx[ii][0:2])
                A = stn_id(vecTx, vec, r)

                if survey_type != "pole-dipole":
                    # Find B electrode along line
                    vec, r = r_unit(x0, Tx[ii][3:5])
                    B = stn_id(vecTx, vec, r)

                M = np.zeros(nrx)
                N = np.zeros(nrx)
                for kk in range(nrx):

                    # Find all M electrodes along line
                    vec, r = r_unit(x0, Rx[0][kk, 0:2])
                    M[kk] = stn_id(vecTx, vec, r)

                    # Find all N electrodes along line
                    vec, r = r_unit(x0, Rx[1][kk, 0:2])
                    N[kk] = stn_id(vecTx, vec, r)
            elif flag == "Yloc":
                """ Flip the XY axis locs"""
                A = Tx[ii][1]

                if survey_type != "pole-dipole":
                    B = Tx[ii][4]

                M = Rx[0][:, 1]
                N = Rx[1][:, 1]

            elif flag == "Xloc":
                """ Copy the rx-tx locs"""
                A = Tx[ii][0]

                if survey_type != "pole-dipole":
                    B = Tx[ii][3]

                M = Rx[0][:, 0]
                N = Rx[1][:, 0]

            rxClass = dc.Rx.Dipole(
                np.c_[M, np.zeros(nrx), Rx[0][:, 2]],
                np.c_[N, np.zeros(nrx), Rx[1][:, 2]],
            )

            if survey_type == "pole-dipole":
                srcList2D.append(dc.Src.Pole([rxClass], np.asarray([A, 0, Tx[ii][2]])))

            elif survey_type == "dipole-dipole":
                srcList2D.append(
                    dc.Src.Dipole(
                        [rxClass], np.r_[A, 0, Tx[ii][2]], np.r_[B, 0, Tx[ii][5]]
                    )
                )

    survey2D = dc.Survey(srcList2D)

    return survey2D


def readUBC_DC2Dpre(fileName):
    """
        Read UBC GIF DCIP 2D observation file and generate arrays
        for tx-rx location

        Input:
        :param string fileName: path to the UBC GIF 3D obs file

        Output:
        :return survey: 2D DC survey class object
        :rtype: SimPEG.electromagnetics.static.resistivity.Survey

        Created on Mon March 9th, 2016 << Doug's 70th Birthday !! >>

        @author: dominiquef

    """

    # Load file
    obsfile = np.genfromtxt(fileName, delimiter=" \n", dtype=np.str, comments="!")

    # Pre-allocate
    srcLists = []
    Rx = []
    d = []
    zflag = True  # Flag for z value provided

    for ii in range(obsfile.shape[0]):

        if not obsfile[ii]:
            continue

        # First line is transmitter with number of receivers

        temp = np.fromstring(obsfile[ii], dtype=float, sep=" ").T

        # Check if z value is provided, if False -> nan
        if len(temp) == 5:
            tx = np.r_[temp[0], np.nan, np.nan, temp[1], np.nan, np.nan]
            zflag = False

        else:
            tx = np.r_[temp[0], np.nan, temp[1], temp[2], np.nan, temp[3]]

        if zflag:
            rx = np.c_[temp[4], np.nan, temp[5], temp[6], np.nan, temp[7]]

        else:
            rx = np.c_[temp[2], np.nan, np.nan, temp[3], np.nan, np.nan]
            # Check if there is data with the location

        d.append(temp[-1])

        Rx = dc.Rx.Dipole(rx[:, :3], rx[:, 3:])
        srcLists.append(dc.Src.Dipole([Rx], tx[:3], tx[3:]))

    # Create survey class
    survey = dc.Survey(srcLists)
    data = Data(survey=survey, dobs=np.asarray(d))

    return data


def readUBC_DC3Dobs(fileName):
    """
        Read UBC GIF DCIP 3D observation file and generate arrays
        for tx-rx location
        Input:
        :param string fileName: path to the UBC GIF 3D obs file
        Output:
        :param rx, tx, d, wd
        :return
    """

    # Load file
    obsfile = np.genfromtxt(fileName, delimiter=" \n", dtype=np.str, comments="!")

    # Pre-allocate
    srcLists = []
    Rx = []
    d = []
    wd = []
    # Flag for z value provided
    zflag = True
    poletx = False
    polerx = False
    tol = 1e-2
    # Countdown for number of obs/tx
    count = 0
    for ii in range(obsfile.shape[0]):

        if not obsfile[ii]:
            continue

        # First line is transmitter with number of receivers
        if count == 0:
            rx = []
            temp = np.fromstring(obsfile[ii], dtype=float, sep=" ").T
            count = int(temp[-1])
            # Check if z value is provided, if False -> nan
            if len(temp) == 5:
                # check if pole-dipole
                if np.linalg.norm(np.subtract(temp[0:2], temp[2:4])) < tol:
                    tx = np.r_[temp[0:2], np.nan]
                    poletx = True

                else:
                    tx = np.r_[temp[0:2], np.nan, temp[2:4], np.nan]
                zflag = False

            else:
                # check if pole-dipole
                if np.linalg.norm(np.subtract(temp[0:3], temp[3:6])) < tol:
                    tx = np.r_[temp[0:3]]
                    poletx = True
                    temp[2] = -temp[2]
                else:
                    # Flip z values
                    temp[2] = -temp[2]
                    temp[5] = -temp[5]
                    tx = temp[:-1]

            continue

        temp = np.fromstring(obsfile[ii], dtype=float, sep=" ")

        if zflag:

            # Check if Pole Receiver
            if np.linalg.norm(np.subtract(temp[0:3], temp[3:6])) < tol:
                polerx = True
                # Flip z values
                temp[2] = -temp[2]
                rx.append(temp[:3])
            else:
                temp[2] = -temp[2]
                temp[5] = -temp[5]
                rx.append(temp[:-2])

            # Check if there is data with the location
            if len(temp) == 8:
                d.append(temp[-2])
                wd.append(temp[-1])

        else:
            # Check if Pole Receiver
            if np.linalg.norm(np.subtract(temp[0:2], temp[2:4])) < tol:
                polerx = True
                # Flip z values
                rx.append(temp[:2])
            else:
                rx.append(np.r_[temp[0:2], np.nan, temp[2:4], np.nan])

            # Check if there is data with the location
            if len(temp) == 6:
                d.append(temp[-2])
                wd.append(temp[-1])

        count = count - 1

        # Reach the end of transmitter block
        if count == 0:

            rx = np.vstack(rx)

            if polerx:
                Rx = dc.Rx.Pole(rx[:, :3])
            else:
                Rx = dc.Rx.Dipole(rx[:, :3], rx[:, 3:])
            if poletx:
                srcLists.append(dc.Src.Pole([Rx], tx[:3]))
            else:
                srcLists.append(dc.Src.Dipole([Rx], tx[:3], tx[3:]))

    # Define survey type
    if poletx:
        str1 = "pole-"
    else:
        str1 = "dipole-"

    if polerx:
        str2 = "pole"
    else:
        str2 = "dipole"

    survey_type = str1 + str2

    survey = dc.Survey(srcLists, survey_type=survey_type)
    data = Data(survey=survey, dobs=np.asarray(d), relative_error=np.asarray(wd))
    return data


def xy_2_lineID(dc_survey):
    """
        Read DC survey class and append line ID.
        Assumes that the locations are listed in the order
        they were collected. May need to generalize for random
        point locations, but will be more expensive

        Input:
        :param DCdict Vectors of station location

        Output:
        :return LineID Vector of integers
    """

    # Compute unit vector between two points
    nstn = dc_survey.nSrc

    # Pre-allocate space
    lineID = np.zeros(nstn)

    linenum = 0
    indx = 0

    for ii in range(nstn):

        if ii == 0:

            A = dc_survey.source_list[ii].location[0]
            B = dc_survey.source_list[ii].location[1]

            xout = np.mean([A[0:2], B[0:2]], axis=0)

            xy0 = A[:2]
            xym = xout

            # Deal with replicate pole location
            if np.all(xy0 == xym):

                xym[0] = xym[0] + 1e-3

            continue

        A = dc_survey.source_list[ii].location[0]
        B = dc_survey.source_list[ii].location[1]

        xin = np.mean([A[0:2], B[0:2]], axis=0)

        vec1, r1 = r_unit(xout, xin)  # Compute vector between neighbours
        vec2, r2 = r_unit(xym, xin)  # Compute vector between current stn and mid-point
        vec3, r3 = r_unit(xy0, xin)  # Compute vector between current stn and start line
        vec4, r4 = r_unit(xym, xy0)  # Compute vector between mid-point and start line

        # Compute dot product
        ang1 = np.abs(vec1.dot(vec2))
        ang2 = np.abs(vec3.dot(vec4))

=======
>>>>>>> c4e60ea2
        # If the angles are smaller then 45d, than next point is on a new line
        if ((ang1 < np.cos(np.pi / 4.0)) | (ang2 < np.cos(np.pi / 4.0))) & (
            np.all(np.r_[r1, r2, r3, r4] > 0)
        ):

            # Re-initiate start and mid-point location
            xy0 = A[:2]
            xym = xin

            # Deal with replicate pole location
            if np.all(xy0 == xym):

                xym[0] = xym[0] + 1e-3

            linenum += 1
            indx = ii

        else:
            xym = np.mean([xy0, xin], axis=0)

        lineID[ii] = linenum
        xout = xin

    return lineID


def r_unit(p1, p2):
    """
    r_unit(x, y) : Function computes the unit vector
    between two points with coordinates p1(x1, y1) and p2(x2, y2)

    """

    assert len(p1) == len(p2), "locs must be the same shape."

    dx = []
    for ii in range(len(p1)):
        dx.append((p2[ii] - p1[ii]))

    # Compute length of vector
    r = np.linalg.norm(np.asarray(dx))

    if r != 0:
        vec = dx / r

    else:
        vec = np.zeros(len(p1))

    return vec, r


def gettopoCC(mesh, actind, option="top"):
    """
    Get topography from active indices of mesh.
    """

    if mesh._meshType == "TENSOR":

        if mesh.dim == 3:

            mesh2D = discretize.TensorMesh([mesh.hx, mesh.hy], mesh.x0[:2])
            zc = mesh.cell_centers[:, 2]
            ACTIND = actind.reshape((mesh.vnC[0] * mesh.vnC[1], mesh.vnC[2]), order="F")
            ZC = zc.reshape((mesh.vnC[0] * mesh.vnC[1], mesh.vnC[2]), order="F")
            topoCC = np.zeros(ZC.shape[0])

            for i in range(ZC.shape[0]):
                ind = np.argmax(ZC[i, :][ACTIND[i, :]])
                if option == "top":
                    dz = mesh.hz[ACTIND[i, :]][ind] * 0.5
                elif option == "center":
                    dz = 0.0
                else:
                    raise Exception()
                topoCC[i] = ZC[i, :][ACTIND[i, :]].max() + dz
            return mesh2D, topoCC

        elif mesh.dim == 2:

            mesh1D = discretize.TensorMesh([mesh.hx], [mesh.x0[0]])
            yc = mesh.cell_centers[:, 1]
            ACTIND = actind.reshape((mesh.vnC[0], mesh.vnC[1]), order="F")
            YC = yc.reshape((mesh.vnC[0], mesh.vnC[1]), order="F")
            topoCC = np.zeros(YC.shape[0])
            for i in range(YC.shape[0]):
                ind = np.argmax(YC[i, :][ACTIND[i, :]])
                if option == "top":
                    dy = mesh.hy[ACTIND[i, :]][ind] * 0.5
                elif option == "center":
                    dy = 0.0
                else:
                    raise Exception()
                topoCC[i] = YC[i, :][ACTIND[i, :]].max() + dy
            return mesh1D, topoCC

    elif mesh._meshType == "TREE":

        inds = mesh.get_boundary_cells(actind, direction="zu")[0]

        if option == "top":
            dz = mesh.h_gridded[inds, -1] * 0.5
        elif option == "center":
            dz = 0.0
        return mesh.cell_centers[inds, :-1], mesh.cell_centers[inds, -1] + dz


def drapeTopotoLoc(mesh, pts, actind=None, option="top", topo=None):
    """
    Drape location right below (cell center) the topography
    """
    if mesh.dim == 2:
        # if shape is (*, 1) or (*, 2) just grab first column
        if pts.ndim == 2 and pts.shape[1] in [1, 2]:
            pts = pts[:, 0]
        if pts.ndim > 1:
            raise ValueError("pts should be 1d array")
    elif mesh.dim == 3:
        if pts.shape[1] not in [2, 3]:
            raise ValueError("shape of pts should be (x, 3) or (x, 2)")
        # just grab the xy locations in the first two columns
        pts = pts[:, :2]
    else:
        raise NotImplementedError()
    if actind is None:
        actind = surface2ind_topo(mesh, topo)
    if mesh._meshType == "TENSOR":
        meshtemp, topoCC = gettopoCC(mesh, actind, option=option)
        inds = closestPoints(meshtemp, pts)
        topo = topoCC[inds]
        out = np.c_[pts, topo]

    elif mesh._meshType == "TREE":
        if mesh.dim == 3:
            uniqXYlocs, topoCC = gettopoCC(mesh, actind, option=option)
            inds = closestPointsGrid(uniqXYlocs, pts)
            out = np.c_[pts, topoCC[inds]]
        else:
            uniqXlocs, topoCC = gettopoCC(mesh, actind, option=option)
            inds = closestPointsGrid(uniqXlocs, pts, dim=1)
            out = np.c_[pts, topoCC[inds]]
    else:
        raise NotImplementedError()

    return out


def genTopography(mesh, zmin, zmax, seed=None, its=100, anisotropy=None):
    if mesh.dim == 3:
        mesh2D = discretize.TensorMesh([mesh.hx, mesh.hy], x0=[mesh.x0[0], mesh.x0[1]])
        out = model_builder.randomModel(
            mesh.vnC[:2], bounds=[zmin, zmax], its=its, seed=seed, anisotropy=anisotropy
        )
        return out, mesh2D
    elif mesh.dim == 2:
        mesh1D = discretize.TensorMesh([mesh.hx], x0=[mesh.x0[0]])
        out = model_builder.randomModel(
            mesh.vnC[:1], bounds=[zmin, zmax], its=its, seed=seed, anisotropy=anisotropy
        )
        return out, mesh1D
    else:
        raise Exception("Only works for 2D and 3D models")


def closestPointsGrid(grid, pts, dim=2):
    """Move a list of points to the closest points on a grid.

    :param numpy.ndarray pts: Points to move
    :rtype: numpy.ndarray
    :return: nodeInds
    """
    if dim == 1:
        nodeInds = np.asarray(
            [np.abs(pt - grid).argmin() for pt in pts.tolist()], dtype=int
        )
    else:
        tree = cKDTree(grid)
        _, nodeInds = tree.query(pts)

    return nodeInds


def gen_3d_survey_from_2d_lines(
    survey_type,
    a,
    b,
    n_spacing,
    n_lines=5,
    line_length=200.0,
    line_spacing=20.0,
    x0=0,
    y0=0,
    z0=0,
    src_offset_y=0.0,
    dim=3,
    is_IO=True,
):
    """
    Generate 3D DC survey using gen_DCIPsurvey function.

    Input:
    :param str survey_type: 'dipole-dipole' | 'pole-dipole' |
        'dipole-pole' | 'pole-pole' | 'gradient'
    :param int a: pole seperation
    :param int b: dipole separation
    :param int n_spacing: number of rx dipoles per tx

    Output:
    :return SimPEG.dc.SurveyDC.Survey survey_3d: 3D DC survey object
    """
    ylocs = np.arange(n_lines) * line_spacing + y0

    survey_lists_2d = []
    srcList = []
    line_inds = []
    for i, y in enumerate(ylocs):
        # Generate DC survey object
        xmin, xmax = x0, x0 + line_length
        ymin, ymax = y, y
        zmin, zmax = 0, 0
        IO_2d = dc.IO()
        endl = np.array([[xmin, ymin, zmin], [xmax, ymax, zmax]])
        survey_2d = gen_DCIPsurvey(endl, survey_type, a, b, n_spacing, dim=3,)

        srcList.append(survey_2d.source_list)
        survey_2d = IO_2d.from_abmn_locations_to_survey(
            survey_2d.locations_a[:, [0, 2]],
            survey_2d.locations_b[:, [0, 2]],
            survey_2d.locations_m[:, [0, 2]],
            survey_2d.locations_n[:, [0, 2]],
            survey_type,
            dimension=2,
        )
        survey_lists_2d.append(survey_2d)
        line_inds.append(np.ones(survey_2d.nD, dtype=int) * i)
    line_inds = np.hstack(line_inds)
    srcList = sum(srcList, [])
    survey_3d = dc.Survey(srcList)
    IO_3d = dc.IO()

    survey_3d.locations_a[:, 1] += src_offset_y
    survey_3d.locations_b[:, 1] += src_offset_y

    survey_3d = IO_3d.from_abmn_locations_to_survey(
        survey_3d.locations_a,
        survey_3d.locations_b,
        survey_3d.locations_m,
        survey_3d.locations_n,
        survey_type,
        dimension=3,
        line_inds=line_inds,
    )
    return IO_3d, survey_3d


############
# Deprecated
############


def plot_pseudoSection(
    data,
    ax=None,
    survey_type="dipole-dipole",
    data_type="appConductivity",
    space_type="half-space",
    clim=None,
    scale="linear",
    sameratio=True,
    pcolorOpts={},
    data_location=False,
    dobs=None,
    dim=2,
):

    warnings.warn(
        "The plot_pseudoSection method has been deprecated. Please use "
        "plot_pseudosection instead. This will be removed in version"
        " 0.16.0 of SimPEG",
        FutureWarning,
    )

    return plot_pseudosection(
        data,
        ax=ax,
        survey_type=survey_type,
        data_type=data_type,
        space_type=space_type,
        clim=clim,
        scale=scale,
        pcolor_opts=pcolorOpts,
        data_locations=data_location,
        dobs=dobs,
    )


def apparent_resistivity(
    data_object,
    survey_type=None,
    space_type="half space",
    dobs=None,
    eps=1e-10,
    **kwargs,
):

    warnings.warn(
        "The apparent_resistivity method has been deprecated. Please use "
        "apparent_resistivity_from_voltage instead. This will be removed in version"
        " 0.16.0 of SimPEG",
        DeprecationWarning,
    )

    if survey_type is not None:
        warnings.warn(
            "Keyword argument 'survey_type' is no longer necessary. "
            "Survey may now have a mix of pole and dipole sources and receivers. "
            "This will be removed in version 0.16.0 of SimPEG",
            FutureWarning,
        )

    if dobs is None:
        dobs = data_object.dobs

    return apparent_resistivity_from_voltage(
        data_object.survey, dobs, space_type=space_type, eps=eps, **kwargs
    )


source_receiver_midpoints = deprecate_method(
    pseudo_locations, "source_receiver_midpoints", "0.16.0"
)


def plot_layer(rho, mesh, **kwargs):
    warnings.warn(
        "The plot_layer method has been deprecated. Please use "
        "plot_1d_layer_model instead. This will be removed in version"
        " 0.17.0 of SimPEG",
        DeprecationWarning,
    )

    return plot_1d_layer_model(mesh.hx, rho, z0=mesh.origin[0], **kwargs)


def convertObs_DC3D_to_2D(survey, lineID, flag="local"):
    warnings.warn(
        "The convertObs_DC3D_to_2D method has been deprecated. Please use "
        "convert_3d_survey_to_2d. This will be removed in version"
        " 0.16.0 of SimPEG",
        FutureWarning,
    )

    return convert_survey_3d_to_2d_lines(survey, lineID)


def getSrc_locs(survey):
    warnings.warn(
        "The getSrc_locs method has been deprecated. Source "
        "locations are now computed as a method of the survey "
        "class. Please use Survey.source_locations(). This method "
        " will be removed in version 0.17.0 of SimPEG",
        DeprecationWarning,
    )

    return survey.source_locations()


def writeUBC_DCobs(
    fileName,
    data,
    dim,
    format_type,
    survey_type="dipole-dipole",
    ip_type=0,
    comment_lines="",
):
    """
    Write UBC GIF DCIP 2D or 3D observation file

    Input:
    :param str fileName: including path where the file is written out
    :param SimPEG.Data data: DC data object
    :param int dim:  either 2 | 3
    :param str format_type:  either 'surface' | 'general' | 'simple'
    :param str survey_type: 'dipole-dipole' | 'pole-dipole' |
        'dipole-pole' | 'pole-pole' | 'gradient'

    Output:
    :return: UBC2D-Data file
    :rtype: file
    """

    warnings.warn(
        "The writeUBC_DCobs method has been deprecated. Please use "
        "write_dcip2d_ubc or write_dcip3d_ubc instead. These are imported "
        "from SimPEG.utils.io_utils. This function will be removed in version"
        " 0.17.0 of SimPEG",
        DeprecationWarning,
    )

    if dim == 2:
        write_dcip2d_ubc(
            fileName,
            data,
            "volt",
            "dobs",
            format_type=format_type,
            comment_lines=comment_lines,
        )

    elif dim == 3:
        write_dcip3d_ubc(
            fileName,
            data,
            "volt",
            "dobs",
            format_type=format_type,
            comment_lines=comment_lines,
        )


def writeUBC_DClocs(
    fileName,
    dc_survey,
    dim,
    format_type,
    survey_type="dipole-dipole",
    ip_type=0,
    comment_lines="",
):
    """
    Write UBC GIF DCIP 2D or 3D locations file

    Input:
    :param str fileName: including path where the file is written out
    :param SimPEG.electromagnetics.static.resistivity.Survey dc_survey: DC survey object
    :param int dim:  either 2 | 3
    :param str survey_type:  either 'SURFACE' | 'GENERAL'

    Output:
    :rtype: file
    :return: UBC 2/3D-locations file
    """

    warnings.warn(
        "The writeUBC_DClocs method has been deprecated. Please use "
        "write_dcip2d_ubc or write_dcip3d_ubc instead. These are imported "
        "from SimPEG.utils.io_utils. This function will be removed in version"
        " 0.17.0 of SimPEG",
        DeprecationWarning,
    )

    data = Data(dc_survey)

    if dim == 2:
        write_dcip2d_ubc(
            fileName,
            data,
            "volt",
            "survey",
            format_type=format_type,
            comment_lines=comment_lines,
        )

    elif dim == 3:
        write_dcip3d_ubc(
            fileName,
            data,
            "volt",
            "survey",
            format_type=format_type,
            comment_lines=comment_lines,
        )


def readUBC_DC2Dpre(fileName):
    """
    Read UBC GIF DCIP 2D observation file and generate arrays
    for tx-rx location

    Input:
    :param string fileName: path to the UBC GIF 3D obs file

    Output:
    :return survey: 2D DC survey class object
    :rtype: SimPEG.electromagnetics.static.resistivity.Survey

    Created on Mon March 9th, 2016 << Doug's 70th Birthday !! >>

    @author: dominiquef

    """

    warnings.warn(
        "The readUBC_DC2Dpre method has been deprecated. Please use "
        "read_dcip2d_ubc instead. This is imported "
        "from SimPEG.utils.io_utils. This function will be removed in version"
        " 0.17.0 of SimPEG",
        DeprecationWarning,
    )

    return read_dcip2d_ubc(fileName, "volt", "general")


def readUBC_DC3Dobs(fileName, data_type="volt"):
    """
    Read UBC GIF DCIP 3D observation file and generate arrays
    for tx-rx location
    Input:
    :param string fileName: path to the UBC GIF 3D obs file
    Output:
    :param rx, tx, d, wd
    :return
    """

    warnings.warn(
        "The readUBC_DC3Dobs method has been deprecated. Please use "
        "read_dcip3d_ubc instead. This is imported "
        "from SimPEG.utils.io_utils. This function will be removed in version"
        " 0.17.0 of SimPEG",
        DeprecationWarning,
    )

    return read_dcip3d_ubc(fileName, data_type)


gen_DCIPsurvey = deprecate_method(
    generate_dcip_survey, "gen_DCIPsurvey", removal_version="0.16.0"
)


def generate_dcip_survey_line(
    survey_type, data_type, endl, topo, ds, dh, n, dim_flag="2.5D", sources_only=False
):

    warnings.warn(
        "The gen_dcip_survey_line method has been deprecated. Please use "
        "generate_dcip_sources_line instead. This will be removed in version"
        " 0.17.0 of SimPEG",
        DeprecationWarning,
    )

    source_list = generate_dcip_sources_line(
        survey_type, data_type, dim_flag, endl, topo, n, ds
    )

    if sources_only:
        return source_list
    else:
        return dc.Survey(source_list, survey_type=survey_type.lower())<|MERGE_RESOLUTION|>--- conflicted
+++ resolved
@@ -177,11 +177,7 @@
     return elecSepDict
 
 
-<<<<<<< HEAD
-def source_receiver_midpoints(survey, tol=1e-2, **kwargs):
-=======
 def pseudo_locations(survey, wenner_tolerance=0.1, **kwargs):
->>>>>>> c4e60ea2
     """
     Calculates the pseudo-sensitivity locations for 2D and 3D surveys.
 
@@ -228,18 +224,6 @@
             if isinstance(rx_locs, list):
                 rx_midpoints = (rx_locs[0] + rx_locs[1]) / 2
             else:
-<<<<<<< HEAD
-                Pmid = rx_locs[:, :-1]
-            Pmids.append(Pmid)
-        Pmid = np.vstack(Pmids)
-
-        midxy.append((Cmid + Pmid) / 2)
-        diffs = np.linalg.norm((Cmid - Pmid), axis=1)
-        if diffs < tol:  # likely a wenner type survey) .
-            midz = zsrc - tx_sep / 2 * np.ones_like(diffs)
-        else:
-            midz.append(zsrc - diffs / 2)
-=======
                 rx_midpoints = rx_locs
             n_loc = rx_midpoints.shape[0]
 
@@ -271,7 +255,6 @@
         pseudo_depth[~is_wenner, -1] = (
             np.sqrt(np.sum(ds[~is_wenner, :-1] ** 2, axis=1)) / 2
         )
->>>>>>> c4e60ea2
 
     return midpoints - pseudo_depth
 
@@ -1365,7 +1348,6 @@
             fun_interp = interp1d(topo[:, 0], topo[:, -1])
             P = np.c_[stn_x, fun_interp(stn_x)]
 
-
     # Build list of Tx-Rx locations depending on survey type
     # Dipole-dipole: Moving tx with [a] spacing -> [AB a MN1 a MN2 ... a MNn]
     # Pole-dipole: Moving pole on one end -> [A a MN1 a MN2 ... MNn a B]
@@ -1415,21 +1397,7 @@
     return source_list
 
 
-<<<<<<< HEAD
-def writeUBC_DCobs(
-    fileName,
-    data_obj,
-    dim,
-    format_type,
-    survey_type="dipole-dipole",
-    ip_type=0,
-    comment_lines="",
-    data=None,
-    predicted=False
-):
-=======
 def xy_2_lineID(dc_survey):
->>>>>>> c4e60ea2
     """
     Read DC survey class and append line ID.
     Assumes that the locations are listed in the order
@@ -1443,44 +1411,8 @@
     :return LineID Vector of integers
     """
 
-<<<<<<< HEAD
-    if not isinstance(data_obj, Data):
-        raise Exception(
-            "A Data instance ({datacls}: <{datapref}.{datacls}>) must be "
-            "provided as the second input. The provided input is a "
-            "{providedcls} <{providedpref}.{providedcls}>".format(
-                datacls=Data.__name__,
-                datapref=Data.__module__,
-                providedcls=data.__class__.__name__,
-                providedpref=data.__module__,
-            )
-        )
-
-    if data is not None:
-        assert data.shape == data_obj.dobs.shape, f"Mismatch between data vector of shape {data.shape} and data obj with shape {data_obj.dobs.shape}."
-        dobs = data
-
-    else:
-        dobs = data_obj.dobs
-
-    if predicted:
-        data_block = np.c_[dobs, data_obj.dobs, data_obj.standard_deviation]
-    else:
-        data_block = np.c_[dobs, data_obj.standard_deviation]
-
-    if not ((dim == 2) | (dim == 3)):
-        raise Exception("""dim must be either 2 or 3""" " not {}".format(dim))
-
-    format_type = format_type.lower()
-    if format_type not in ["surface", "general", "simple"]:
-        raise Exception(
-            "format_type must be 'surface' | 'general' | 'simple' "
-            " not {}".format(format_type)
-        )
-=======
     # Compute unit vector between two points
     nstn = dc_survey.nSrc
->>>>>>> c4e60ea2
 
     # Pre-allocate space
     lineID = np.zeros(nstn)
@@ -1497,13 +1429,8 @@
 
             xout = np.mean([A[0:2], B[0:2]], axis=0)
 
-<<<<<<< HEAD
-    if dim == 2:
-        fid.write("{:d}\n".format(data_obj.survey.nSrc))
-=======
             xy0 = A[:2]
             xym = xout
->>>>>>> c4e60ea2
 
             # Deal with replicate pole location
             if np.all(xy0 == xym):
@@ -1512,12 +1439,8 @@
 
             continue
 
-<<<<<<< HEAD
-    for src in data_obj.survey.source_list:
-=======
         A = dc_survey.source_list[ii].location[0]
         B = dc_survey.source_list[ii].location[1]
->>>>>>> c4e60ea2
 
         xin = np.mean([A[0:2], B[0:2]], axis=0)
 
@@ -1530,681 +1453,6 @@
         ang1 = np.abs(vec1.dot(vec2))
         ang2 = np.abs(vec3.dot(vec4))
 
-<<<<<<< HEAD
-        # Adapt source-receiver location for dim and survey_type
-        if dim == 2:
-            if format_type == "simple":
-                # fid.writelines("%e " % ii for ii in mkvc(tx[0, :]))
-                A = np.repeat(tx[0, 0], M.shape[0], axis=0)
-
-                if survey_type == "pole-dipole":
-                    B = np.repeat(tx[0, 0], M.shape[0], axis=0)
-
-                else:
-                    B = np.repeat(tx[1, 0], M.shape[0], axis=0)
-
-                M = M[:, 0]
-                N = N[:, 0]
-
-                fid = open(fileName, "ab")
-                np.savetxt(
-                    fid,
-                    np.c_[
-                        A,
-                        B,
-                        M,
-                        N,
-                        data_block[count : count + nD, :],
-                    ],
-                    delimiter=str(" "),
-                    newline=str("\n"),
-                )
-                fid.close()
-
-            else:
-                fid = open(fileName, "a")
-                if format_type == "surface":
-                    fid.writelines("%f " % ii for ii in mkvc(tx[:, 0]))
-                    M = M[:, 0]
-                    N = N[:, 0]
-
-                if format_type == "general":
-                    # Flip sign for z-elevation to depth
-                    tx[2::2, :] = -tx[2::2, :]
-
-                    fid.writelines(
-                        ("{:e} {:e} ").format(ii, jj) for ii, jj in tx[:, :2]
-                    )
-                    M = M[:, :2]
-                    N = N[:, :2]
-
-                    # Flip sign for z-elevation to depth
-                    M[:, 1::2] = -M[:, 1::2]
-                    N[:, 1::2] = -N[:, 1::2]
-
-                fid.write("%i\n" % nD)
-                fid.close()
-
-                fid = open(fileName, "ab")
-                np.savetxt(
-                    fid,
-                    np.c_[
-                        M,
-                        N,
-                        data_block[count : count + nD, :],
-                    ],
-                    delimiter=str(" "),
-                    newline=str("\n"),
-                )
-
-        if dim == 3:
-            fid = open(fileName, "a")
-            # Flip sign of z value for UBC DCoctree code
-            # tx[:, 2] = -tx[:, 2]
-            # print(tx)
-
-            # Flip sign of z value for UBC DCoctree code
-            # M[:, 2] = -M[:, 2]
-            # N[:, 2] = -N[:, 2]
-
-            if format_type.lower() == "surface":
-
-                fid.writelines("%e " % ii for ii in mkvc(tx[:, 0:2].T))
-                M = M[:, 0:2]
-                N = N[:, 0:2]
-
-            if format_type.lower() == "general":
-
-                fid.writelines("%e " % ii for ii in mkvc(tx.T))
-
-            fid.write("%i\n" % nD)
-
-            fid.close()
-
-            fid = open(fileName, "ab")
-            if isinstance(data_obj.relative_error, np.ndarray):
-                np.savetxt(
-                    fid,
-                    np.c_[
-                        M,
-                        N,
-                        data_block[count : count + nD, :],
-                    ],
-                    fmt=str("%e"),
-                    delimiter=str(" "),
-                    newline=str("\n"),
-                )
-            else:
-                raise Exception(
-                    """Uncertainities SurveyObject.std should be set.
-                    Either float or nunmpy.ndarray is expected, """
-                    "not {}".format(type(data_obj.relative_error))
-                )
-
-            fid.close()
-            fid = open(fileName, "a")
-            fid.write("\n")
-            fid.close()
-
-        count += nD
-
-    fid.close()
-
-
-def writeUBC_DClocs(
-    fileName,
-    dc_survey,
-    dim,
-    format_type,
-    survey_type="dipole-dipole",
-    ip_type=0,
-    comment_lines="",
-):
-    """
-        Write UBC GIF DCIP 2D or 3D locations file
-
-        Input:
-        :param str fileName: including path where the file is written out
-        :param SimPEG.electromagnetics.static.resistivity.Survey dc_survey: DC survey object
-        :param int dim:  either 2 | 3
-        :param str survey_type:  either 'SURFACE' | 'GENERAL'
-
-        Output:
-        :rtype: file
-        :return: UBC 2/3D-locations file
-    """
-
-    if not ((dim == 2) | (dim == 3)):
-        raise Exception("""dim must be either 2 or 3""" " not {}".format(dim))
-
-    if format_type.lower() not in ["surface", "general", "simple"]:
-        raise Exception(
-            "format_type must be 'SURFACE' | 'GENERAL' | 'SIMPLE' "
-            " not {}".format(format_type)
-        )
-
-    fid = open(fileName, "w")
-
-    if format_type.lower() in ["surface", "general"] and dim == 2:
-        fid.write("COMMON_CURRENT\n")
-
-    fid.write("! " + format_type + " FORMAT\n")
-
-    if comment_lines:
-        fid.write(comment_lines)
-
-    if dim == 2:
-        fid.write("{:d}\n".format(dc_survey.nSrc))
-
-    if ip_type != 0:
-        fid.write("IPTYPE=%i\n" % ip_type)
-
-    fid.close()
-
-    count = 0
-
-    for ii in range(len(dc_survey.source_list)):
-
-        rx = dc_survey.source_list[ii].receiver_list[0].locations
-        nD = dc_survey.source_list[ii].nD
-
-        if survey_type.lower() in ["pole-dipole", "pole-pole"]:
-            tx = np.r_[dc_survey.source_list[ii].locations]
-            tx = np.repeat(np.r_[[tx]], 2, axis=0)
-        elif survey_type.lower() in ["dipole-dipole", "dipole-pole"]:
-            tx = np.c_[dc_survey.source_list[ii].locations]
-
-        if survey_type.lower() in ["pole-dipole", "dipole-dipole"]:
-            M = rx[0]
-            N = rx[1]
-        elif survey_type.lower() in ["pole-pole", "dipole-pole"]:
-            M = rx
-            N = rx
-
-        # Adapt source-receiver location for dim and survey_type
-        if dim == 2:
-
-            if format_type.lower() == "simple":
-                # fid.writelines("%e " % ii for ii in mkvc(tx[0, :]))
-                A = np.repeat(tx[0, 0], M.shape[0], axis=0)
-
-                if survey_type.lower() == "pole-dipole":
-                    B = np.repeat(tx[0, 0], M.shape[0], axis=0)
-
-                else:
-                    B = np.repeat(tx[1, 0], M.shape[0], axis=0)
-
-                M = M[:, 0]
-                N = N[:, 0]
-
-                fid = open(fileName, "ab")
-                np.savetxt(
-                    fid, np.c_[A, B, M, N], delimiter=str(" "), newline=str("\n")
-                )
-                fid.close()
-
-            else:
-                fid = open(fileName, "a")
-                if format_type.lower() == "surface":
-
-                    fid.writelines("%f " % ii for ii in mkvc(tx[:, 0]))
-                    M = M[:, 0]
-                    N = N[:, 0]
-
-                if format_type.lower() == "general":
-
-                    # Flip sign for z-elevation to depth
-                    tx[2::2, :] = -tx[2::2, :]
-
-                    fid.writelines(
-                        ("{:e} {:e} ").format(ii, jj) for ii, jj in tx[:, :2]
-                    )
-                    M = M[:, :2]
-                    N = N[:, :2]
-
-                    # Flip sign for z-elevation to depth
-                    M[:, 1::2] = -M[:, 1::2]
-                    N[:, 1::2] = -N[:, 1::2]
-
-                fid.write("%i\n" % nD)
-                fid.close()
-
-                fid = open(fileName, "ab")
-                np.savetxt(fid, np.c_[M, N,], delimiter=str(" "), newline=str("\n"))
-
-        if dim == 3:
-            fid = open(fileName, "a")
-            # Flip sign of z value for UBC DCoctree code
-            tx[:, 2] = -tx[:, 2]
-            # print(tx)
-
-            # Flip sign of z value for UBC DCoctree code
-            M[:, 2] = -M[:, 2]
-            N[:, 2] = -N[:, 2]
-
-            if format_type.lower() == "surface":
-
-                fid.writelines("%e " % ii for ii in mkvc(tx[:, 0:2].T))
-                M = M[:, 0:2]
-                N = N[:, 0:2]
-
-            if format_type.lower() == "general":
-
-                fid.writelines("%e " % ii for ii in mkvc(tx.T))
-
-            fid.write("%i\n" % nD)
-
-            fid.close()
-
-            fid = open(fileName, "ab")
-            np.savetxt(
-                fid, np.c_[M, N], fmt=str("%e"), delimiter=str(" "), newline=str("\n")
-            )
-            fid.close()
-
-            fid = open(fileName, "a")
-            fid.write("\n")
-            fid.close()
-
-        count += nD
-
-    fid.close()
-
-
-def convertObs_DC3D_to_2D(survey, lineID, flag="local"):
-    """
-        Read DC survey and projects the coordinate system
-        according to the flag = 'Xloc' | 'Yloc' | 'local' (default)
-        In the 'local' system, station coordinates are referenced
-        to distance from the first srcLoc[0].location[0]
-
-        The Z value is preserved, but Y coordinates zeroed.
-
-        Input:
-        :param survey: 3D DC survey class object
-        :rtype: SimPEG.electromagnetics.static.resistivity.Survey
-
-        Output:
-        :param survey: 2D DC survey class object
-        :rtype: SimPEG.electromagnetics.static.resistivity.Survey
-    """
-
-    def stn_id(v0, v1, r):
-        """
-        Compute station ID along line
-        """
-
-        dl = int(v0.dot(v1)) * r
-
-        return dl
-
-    def r_unit(p1, p2):
-        """
-        r_unit(x, y) : Function computes the unit vector
-        between two points with coordinates p1(x1, y1) and p2(x2, y2)
-
-        """
-
-        assert len(p1) == len(p2), "locs must be the same shape."
-
-        dx = []
-        for ii in range(len(p1)):
-            dx.append((p2[ii] - p1[ii]))
-
-        # Compute length of vector
-        r = np.linalg.norm(np.asarray(dx))
-
-        if r != 0:
-            vec = dx / r
-
-        else:
-            vec = np.zeros(len(p1))
-
-        return vec, r
-
-    srcList2D = []
-
-    srcMat = getSrc_locs(survey)
-
-    # Find all unique line id
-    uniqueID = np.unique(lineID)
-
-    for jj in range(len(uniqueID)):
-
-        indx = np.where(lineID == uniqueID[jj])[0]
-
-        # Find origin of survey
-        r = 1e8  # Initialize to some large number
-
-        Tx = srcMat[indx]
-
-        if np.all(Tx[0:3] == Tx[3:]):
-            survey_type = "pole-dipole"
-
-        else:
-            survey_type = "dipole-dipole"
-
-        x0 = Tx[0][0:2]  # Define station zero along line
-
-        vecTx, r1 = r_unit(x0, Tx[-1][0:2])
-
-        for ii in range(len(indx)):
-
-            # Get all receivers
-            Rx = survey.source_list[indx[ii]].receiver_list[0].locations
-            nrx = Rx[0].shape[0]
-
-            if flag == "local":
-                # Find A electrode along line
-                vec, r = r_unit(x0, Tx[ii][0:2])
-                A = stn_id(vecTx, vec, r)
-
-                if survey_type != "pole-dipole":
-                    # Find B electrode along line
-                    vec, r = r_unit(x0, Tx[ii][3:5])
-                    B = stn_id(vecTx, vec, r)
-
-                M = np.zeros(nrx)
-                N = np.zeros(nrx)
-                for kk in range(nrx):
-
-                    # Find all M electrodes along line
-                    vec, r = r_unit(x0, Rx[0][kk, 0:2])
-                    M[kk] = stn_id(vecTx, vec, r)
-
-                    # Find all N electrodes along line
-                    vec, r = r_unit(x0, Rx[1][kk, 0:2])
-                    N[kk] = stn_id(vecTx, vec, r)
-            elif flag == "Yloc":
-                """ Flip the XY axis locs"""
-                A = Tx[ii][1]
-
-                if survey_type != "pole-dipole":
-                    B = Tx[ii][4]
-
-                M = Rx[0][:, 1]
-                N = Rx[1][:, 1]
-
-            elif flag == "Xloc":
-                """ Copy the rx-tx locs"""
-                A = Tx[ii][0]
-
-                if survey_type != "pole-dipole":
-                    B = Tx[ii][3]
-
-                M = Rx[0][:, 0]
-                N = Rx[1][:, 0]
-
-            rxClass = dc.Rx.Dipole(
-                np.c_[M, np.zeros(nrx), Rx[0][:, 2]],
-                np.c_[N, np.zeros(nrx), Rx[1][:, 2]],
-            )
-
-            if survey_type == "pole-dipole":
-                srcList2D.append(dc.Src.Pole([rxClass], np.asarray([A, 0, Tx[ii][2]])))
-
-            elif survey_type == "dipole-dipole":
-                srcList2D.append(
-                    dc.Src.Dipole(
-                        [rxClass], np.r_[A, 0, Tx[ii][2]], np.r_[B, 0, Tx[ii][5]]
-                    )
-                )
-
-    survey2D = dc.Survey(srcList2D)
-
-    return survey2D
-
-
-def readUBC_DC2Dpre(fileName):
-    """
-        Read UBC GIF DCIP 2D observation file and generate arrays
-        for tx-rx location
-
-        Input:
-        :param string fileName: path to the UBC GIF 3D obs file
-
-        Output:
-        :return survey: 2D DC survey class object
-        :rtype: SimPEG.electromagnetics.static.resistivity.Survey
-
-        Created on Mon March 9th, 2016 << Doug's 70th Birthday !! >>
-
-        @author: dominiquef
-
-    """
-
-    # Load file
-    obsfile = np.genfromtxt(fileName, delimiter=" \n", dtype=np.str, comments="!")
-
-    # Pre-allocate
-    srcLists = []
-    Rx = []
-    d = []
-    zflag = True  # Flag for z value provided
-
-    for ii in range(obsfile.shape[0]):
-
-        if not obsfile[ii]:
-            continue
-
-        # First line is transmitter with number of receivers
-
-        temp = np.fromstring(obsfile[ii], dtype=float, sep=" ").T
-
-        # Check if z value is provided, if False -> nan
-        if len(temp) == 5:
-            tx = np.r_[temp[0], np.nan, np.nan, temp[1], np.nan, np.nan]
-            zflag = False
-
-        else:
-            tx = np.r_[temp[0], np.nan, temp[1], temp[2], np.nan, temp[3]]
-
-        if zflag:
-            rx = np.c_[temp[4], np.nan, temp[5], temp[6], np.nan, temp[7]]
-
-        else:
-            rx = np.c_[temp[2], np.nan, np.nan, temp[3], np.nan, np.nan]
-            # Check if there is data with the location
-
-        d.append(temp[-1])
-
-        Rx = dc.Rx.Dipole(rx[:, :3], rx[:, 3:])
-        srcLists.append(dc.Src.Dipole([Rx], tx[:3], tx[3:]))
-
-    # Create survey class
-    survey = dc.Survey(srcLists)
-    data = Data(survey=survey, dobs=np.asarray(d))
-
-    return data
-
-
-def readUBC_DC3Dobs(fileName):
-    """
-        Read UBC GIF DCIP 3D observation file and generate arrays
-        for tx-rx location
-        Input:
-        :param string fileName: path to the UBC GIF 3D obs file
-        Output:
-        :param rx, tx, d, wd
-        :return
-    """
-
-    # Load file
-    obsfile = np.genfromtxt(fileName, delimiter=" \n", dtype=np.str, comments="!")
-
-    # Pre-allocate
-    srcLists = []
-    Rx = []
-    d = []
-    wd = []
-    # Flag for z value provided
-    zflag = True
-    poletx = False
-    polerx = False
-    tol = 1e-2
-    # Countdown for number of obs/tx
-    count = 0
-    for ii in range(obsfile.shape[0]):
-
-        if not obsfile[ii]:
-            continue
-
-        # First line is transmitter with number of receivers
-        if count == 0:
-            rx = []
-            temp = np.fromstring(obsfile[ii], dtype=float, sep=" ").T
-            count = int(temp[-1])
-            # Check if z value is provided, if False -> nan
-            if len(temp) == 5:
-                # check if pole-dipole
-                if np.linalg.norm(np.subtract(temp[0:2], temp[2:4])) < tol:
-                    tx = np.r_[temp[0:2], np.nan]
-                    poletx = True
-
-                else:
-                    tx = np.r_[temp[0:2], np.nan, temp[2:4], np.nan]
-                zflag = False
-
-            else:
-                # check if pole-dipole
-                if np.linalg.norm(np.subtract(temp[0:3], temp[3:6])) < tol:
-                    tx = np.r_[temp[0:3]]
-                    poletx = True
-                    temp[2] = -temp[2]
-                else:
-                    # Flip z values
-                    temp[2] = -temp[2]
-                    temp[5] = -temp[5]
-                    tx = temp[:-1]
-
-            continue
-
-        temp = np.fromstring(obsfile[ii], dtype=float, sep=" ")
-
-        if zflag:
-
-            # Check if Pole Receiver
-            if np.linalg.norm(np.subtract(temp[0:3], temp[3:6])) < tol:
-                polerx = True
-                # Flip z values
-                temp[2] = -temp[2]
-                rx.append(temp[:3])
-            else:
-                temp[2] = -temp[2]
-                temp[5] = -temp[5]
-                rx.append(temp[:-2])
-
-            # Check if there is data with the location
-            if len(temp) == 8:
-                d.append(temp[-2])
-                wd.append(temp[-1])
-
-        else:
-            # Check if Pole Receiver
-            if np.linalg.norm(np.subtract(temp[0:2], temp[2:4])) < tol:
-                polerx = True
-                # Flip z values
-                rx.append(temp[:2])
-            else:
-                rx.append(np.r_[temp[0:2], np.nan, temp[2:4], np.nan])
-
-            # Check if there is data with the location
-            if len(temp) == 6:
-                d.append(temp[-2])
-                wd.append(temp[-1])
-
-        count = count - 1
-
-        # Reach the end of transmitter block
-        if count == 0:
-
-            rx = np.vstack(rx)
-
-            if polerx:
-                Rx = dc.Rx.Pole(rx[:, :3])
-            else:
-                Rx = dc.Rx.Dipole(rx[:, :3], rx[:, 3:])
-            if poletx:
-                srcLists.append(dc.Src.Pole([Rx], tx[:3]))
-            else:
-                srcLists.append(dc.Src.Dipole([Rx], tx[:3], tx[3:]))
-
-    # Define survey type
-    if poletx:
-        str1 = "pole-"
-    else:
-        str1 = "dipole-"
-
-    if polerx:
-        str2 = "pole"
-    else:
-        str2 = "dipole"
-
-    survey_type = str1 + str2
-
-    survey = dc.Survey(srcLists, survey_type=survey_type)
-    data = Data(survey=survey, dobs=np.asarray(d), relative_error=np.asarray(wd))
-    return data
-
-
-def xy_2_lineID(dc_survey):
-    """
-        Read DC survey class and append line ID.
-        Assumes that the locations are listed in the order
-        they were collected. May need to generalize for random
-        point locations, but will be more expensive
-
-        Input:
-        :param DCdict Vectors of station location
-
-        Output:
-        :return LineID Vector of integers
-    """
-
-    # Compute unit vector between two points
-    nstn = dc_survey.nSrc
-
-    # Pre-allocate space
-    lineID = np.zeros(nstn)
-
-    linenum = 0
-    indx = 0
-
-    for ii in range(nstn):
-
-        if ii == 0:
-
-            A = dc_survey.source_list[ii].location[0]
-            B = dc_survey.source_list[ii].location[1]
-
-            xout = np.mean([A[0:2], B[0:2]], axis=0)
-
-            xy0 = A[:2]
-            xym = xout
-
-            # Deal with replicate pole location
-            if np.all(xy0 == xym):
-
-                xym[0] = xym[0] + 1e-3
-
-            continue
-
-        A = dc_survey.source_list[ii].location[0]
-        B = dc_survey.source_list[ii].location[1]
-
-        xin = np.mean([A[0:2], B[0:2]], axis=0)
-
-        vec1, r1 = r_unit(xout, xin)  # Compute vector between neighbours
-        vec2, r2 = r_unit(xym, xin)  # Compute vector between current stn and mid-point
-        vec3, r3 = r_unit(xy0, xin)  # Compute vector between current stn and start line
-        vec4, r4 = r_unit(xym, xy0)  # Compute vector between mid-point and start line
-
-        # Compute dot product
-        ang1 = np.abs(vec1.dot(vec2))
-        ang2 = np.abs(vec3.dot(vec4))
-
-=======
->>>>>>> c4e60ea2
         # If the angles are smaller then 45d, than next point is on a new line
         if ((ang1 < np.cos(np.pi / 4.0)) | (ang2 < np.cos(np.pi / 4.0))) & (
             np.all(np.r_[r1, r2, r3, r4] > 0)
@@ -2340,11 +1588,11 @@
         if mesh.dim == 3:
             uniqXYlocs, topoCC = gettopoCC(mesh, actind, option=option)
             inds = closestPointsGrid(uniqXYlocs, pts)
-            out = np.c_[pts, topoCC[inds]]
+            out = np.c_[uniqXYlocs[inds, :], topoCC[inds]]
         else:
             uniqXlocs, topoCC = gettopoCC(mesh, actind, option=option)
             inds = closestPointsGrid(uniqXlocs, pts, dim=1)
-            out = np.c_[pts, topoCC[inds]]
+            out = np.c_[uniqXlocs[inds], topoCC[inds]]
     else:
         raise NotImplementedError()
 
