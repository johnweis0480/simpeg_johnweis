--- conflicted
+++ resolved
@@ -1654,15 +1654,13 @@
         Surface topography. Can be used if an active indices array cannot be provided
         for the input parameter 'ind_active'
     """
-<<<<<<< HEAD
-    
+
     if "actind" in kwargs:
         ind_active = kwargs.pop("actind")
 
-=======
     if isinstance(mesh, discretize.CurvilinearMesh):
         raise ValueError("Curvilinear mesh is not supported.")
->>>>>>> b3155c7b
+
     if mesh.dim == 2:
         # if shape is (*, 1) or (*, 2) just grab first column
         if pts.ndim == 2 and pts.shape[1] in [1, 2]:
@@ -1675,15 +1673,11 @@
         # just grab the xy locations in the first two columns
         pts = pts[:, :2]
     else:
-<<<<<<< HEAD
-        raise NotImplementedError()
+        raise ValueError("Unsupported mesh dimension")
+    
     if ind_active is None:
         ind_active = surface2ind_topo(mesh, topo)
-=======
-        raise ValueError("Unsupported mesh dimension")
-    if actind is None:
-        actind = surface2ind_topo(mesh, topo)
->>>>>>> b3155c7b
+    
     if mesh._meshType == "TENSOR":
         meshtemp, topoCC = gettopoCC(mesh, ind_active, option=option)
         inds = closestPoints(meshtemp, pts)
@@ -1706,7 +1700,6 @@
 
 
 def genTopography(mesh, zmin, zmax, seed=None, its=100, anisotropy=None):
-<<<<<<< HEAD
     """Generate random topography
 
     Parameters
@@ -1724,10 +1717,10 @@
     anisotropy : (3, n) np.ndarray, default=``None``
         Apply a (3, n) blurring kernel that is used or leave as ``None`` in the case of isotropy.
     """
-=======
+
     if isinstance(mesh, discretize.CurvilinearMesh):
         raise ValueError("Curvilinear mesh is not supported.")
->>>>>>> b3155c7b
+
     if mesh.dim == 3:
         mesh2D = discretize.TensorMesh([mesh.hx, mesh.hy], x0=[mesh.x0[0], mesh.x0[1]])
         out = model_builder.randomModel(
