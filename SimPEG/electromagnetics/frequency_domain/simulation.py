--- conflicted
+++ resolved
@@ -104,14 +104,12 @@
             u = self.Ainv[nf] * rhs
             Srcs = self.survey.get_sources_by_frequency(freq)
             f[Srcs, self._solutionType] = u
-<<<<<<< HEAD
-
-=======
+
             if self.forward_only:
                 if self.verbose:
                     print("Fields simulated for frequency {}".format(nf))
                 self.Ainv[nf].clean()
->>>>>>> a264ba6a
+
         return f
 
     def Jvec(self, m, v, f=None):
