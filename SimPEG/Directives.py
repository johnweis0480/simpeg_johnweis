--- conflicted
+++ resolved
@@ -12,11 +12,7 @@
 from . import Mesh
 from . import ObjectiveFunction
 import copy
-<<<<<<< HEAD
-#from .Utils import FuzzyGaussianMixtureWithPrior
-=======
 # from .Utils import FuzzyGaussianMixtureWithPrior
->>>>>>> 1e5f7cd2
 
 
 class InversionDirective(object):
@@ -729,7 +725,7 @@
             for survey in self.survey:
                 nD += survey.nD
 
-            self._target = nD * 0.5 * self.chifact_target
+            self._target = nD*0.5*self.chifact_target
 
         return self._target
 
@@ -743,11 +739,11 @@
             if isinstance(self.survey, list):
                 self._start = 0
                 for survey in self.survey:
-                    self._start += survey.nD * 0.5 * self.chifact_start
+                    self._start += survey.nD*0.5*self.chifact_start
 
             else:
 
-                self._start = self.survey.nD * 0.5 * self.chifact_start
+                self._start = self.survey.nD*0.5*self.chifact_start
         return self._start
 
     @start.setter
@@ -1122,27 +1118,6 @@
     fixed_membership = None
     keep_ref_fixed_in_Smooth = True
 
-<<<<<<< HEAD
-    def endIter(self):
-        m = self.invProb.model
-        modellist = self.invProb.reg.wiresmap * m
-        model = np.c_[
-            [a * b for a, b in zip(self.invProb.reg.maplist, modellist)]].T
-
-        if (self.alphadir is None) or (self.nu is None) or (self.kappa is None):
-            self.alphadir = (self.invProb.reg.gamma) * \
-                np.ones(self.invProb.reg.GMmref.n_components)
-            self.nu = self.invProb.reg.gamma * \
-                np.ones(self.invProb.reg.GMmref.n_components)
-            self.kappa = self.invProb.reg.gamma * \
-                np.ones(self.invProb.reg.GMmref.n_components)
-
-        if self.invProb.reg.mrefInSmooth:
-            self.fixed_membership = self.invProb.reg.membership(self.invProb.reg.mref)
-
-        clfupdate = Utils.Petro_Utils.GaussianMixtureWithPrior(
-            GMref=self.invProb.reg.GMmref,
-=======
     def initialize(self):
         if getattr(
             self.invProb.reg.objfcts[0],
@@ -1200,25 +1175,12 @@
 
         clfupdate = Utils.Petro_Utils.GaussianMixtureWithPrior(
             GMref=self.petroregularizer.GMmref,
->>>>>>> 1e5f7cd2
             alphadir=self.alphadir,
             kappa=self.kappa,
             nu=self.nu,
             verbose=self.verbose,
             prior_type='semi',
             update_covariances=self.update_covariances,
-<<<<<<< HEAD
-            max_iter=self.invProb.reg.GMmodel.max_iter,
-            n_init=self.invProb.reg.GMmodel.n_init,
-            reg_covar=self.invProb.reg.GMmodel.reg_covar,
-            weights_init=self.invProb.reg.GMmodel.weights_,
-            means_init=self.invProb.reg.GMmodel.means_,
-            precisions_init=self.invProb.reg.GMmodel.precisions_,
-            random_state=self.invProb.reg.GMmodel.random_state,
-            tol=self.invProb.reg.GMmodel.tol,
-            verbose_interval=self.invProb.reg.GMmodel.verbose_interval,
-            warm_start=self.invProb.reg.GMmodel.warm_start,
-=======
             max_iter=self.petroregularizer.GMmodel.max_iter,
             n_init=self.petroregularizer.GMmodel.n_init,
             reg_covar=self.petroregularizer.GMmodel.reg_covar,
@@ -1229,28 +1191,10 @@
             tol=self.petroregularizer.GMmodel.tol,
             verbose_interval=self.petroregularizer.GMmodel.verbose_interval,
             warm_start=self.petroregularizer.GMmodel.warm_start,
->>>>>>> 1e5f7cd2
             fixed_membership=self.fixed_membership,
         )
         clfupdate = clfupdate.fit(model)
 
-<<<<<<< HEAD
-        self.invProb.reg.GMmodel = clfupdate
-        if self.fixed_membership is None:
-            membership = clfupdate.predict(model)
-            self.invProb.reg.mref = Utils.mkvc(clfupdate.means_[membership])
-        else:
-            self.invProb.reg.mref = Utils.mkvc(
-                clfupdate.means_[self.fixed_membership])
-
-        if self.opt.iter > 0 and self.opt.iter % self.coolingRate == 0:
-            if self.debug:
-                print(
-                    'BetaSchedule is cooling Beta. Iteration: {0:d}'
-                    .format(self.opt.iter)
-                )
-            self.invProb.reg.gamma /= self.coolingFactor
-=======
         self.petroregularizer.GMmodel = clfupdate
         if self.fixed_membership is None:
             membership = clfupdate.predict(model)
@@ -1311,7 +1255,6 @@
         self.petroregularizer.mref = Utils.mkvc(
             self.petroregularizer.GMmref.means_[membership])
         self.petroregularizer.objfcts[0]._r_second_deriv = None
->>>>>>> 1e5f7cd2
 
 # class GaussianMixtureUpdateModel(InversionDirective):
 
@@ -1470,11 +1413,7 @@
 
     neighbors = None
     distance = 2
-<<<<<<< HEAD
-    wegithed_random_walk = True
-=======
     weigthed_random_walk = True
->>>>>>> 1e5f7cd2
     compute_score = False
     maxit = None
     verbose = False
@@ -1515,11 +1454,7 @@
                                                           indActive=indActive,
                                                           neighbors=self.neighbors,
                                                           norm=self.distance,
-<<<<<<< HEAD
-                                                          weighted_selection=self.wegithed_random_walk,
-=======
                                                           weighted_selection=self.weigthed_random_walk,
->>>>>>> 1e5f7cd2
                                                           compute_score=self.compute_score,
                                                           maxit=self.maxit,
                                                           verbose=self.verbose)
@@ -1530,11 +1465,7 @@
                                                 indActive=indActive,
                                                 neighbors=self.neighbors,
                                                 norm=self.distance,
-<<<<<<< HEAD
-                                                weighted_selection=self.wegithed_random_walk,
-=======
                                                 weighted_selection=self.weigthed_random_walk,
->>>>>>> 1e5f7cd2
                                                 compute_score=self.compute_score,
                                                 maxit=self.maxit,
                                                 verbose=self.verbose)
@@ -1565,24 +1496,11 @@
     alpha0_ratio = 1e-2  #: estimateAlha0 is used with this ratio
     ninit = 10
     verbose = False
-<<<<<<< HEAD
-=======
     debug = False
->>>>>>> 1e5f7cd2
 
     def initialize(self):
         """
         """
-<<<<<<< HEAD
-        nbr = len(self.invProb.reg.objfcts)
-        if isinstance(self.invProb.reg, ObjectiveFunction.ComboObjectiveFunction):
-            print('careful, alphas may not have been chosen properly')
-
-        Smooth = np.r_[[(
-            isinstance(regpart, Regularization.SmoothDeriv) or
-            isinstance(regpart, Regularization.SimpleSmoothDeriv))
-            for regpart in self.invProb.reg.objfcts]]
-=======
         if getattr(
             self.invProb.reg.objfcts[0],
             'objfcts',
@@ -1641,7 +1559,6 @@
 
         # if isinstance(self.invProb.reg, ObjectiveFunction.ComboObjectiveFunction):
         #    print('careful, alphas may not have been chosen properly')
->>>>>>> 1e5f7cd2
 
         if not isinstance(self.alpha0_ratio, np.ndarray):
             self.alpha0_ratio = self.alpha0_ratio * np.ones(nbr)
@@ -1654,23 +1571,6 @@
 
         m = self.invProb.model
 
-<<<<<<< HEAD
-        for i in range(nbr):
-            ratio = []
-            if Smooth[i]:
-                for j in range(self.ninit):
-                    x0 = np.random.rand(m.shape[0])
-                    t = x0.dot(self.invProb.reg.objfcts[0].deriv2(m, v=x0))
-                    b = x0.dot(self.invProb.reg.objfcts[i].deriv2(m, v=x0))
-                    ratio.append(t / b)
-
-                self.alpha0[i] *= self.alpha0_ratio[i] * np.median(ratio)
-                mtype = self.invProb.reg.objfcts[i]._multiplier_pair
-                setattr(self.invProb.reg, mtype, self.alpha0[i])
-
-        if self.verbose:
-            print('Alpha scales: ', self.invProb.reg.multipliers)
-=======
         if mode == 2:
             for i in range(nbr):
                 ratio = []
@@ -1712,7 +1612,6 @@
             if mode == 1:
                 for objf in self.invProb.reg.objfcts:
                     print('Alpha scales: ', objf.multipliers)
->>>>>>> 1e5f7cd2
 
 
 class PetroTargetMisfit(InversionDirective):
@@ -1741,8 +1640,6 @@
         self.dmlist = np.r_[[dmis(self.invProb.model)
                              for dmis in self.dmisfit.objfcts]]
 
-<<<<<<< HEAD
-=======
         if getattr(
             self.invProb.reg.objfcts[0],
             'objfcts',
@@ -1769,7 +1666,6 @@
         else:
             self._regmode = 2
 
->>>>>>> 1e5f7cd2
     @property
     def DMtarget(self):
         if getattr(self, '_DMtarget', None) is None:
@@ -1807,16 +1703,12 @@
         self._CLtarget = val
 
     def phims(self):
-<<<<<<< HEAD
-        return self.invProb.reg.objfcts[0](self.invProb.model, externalW=False)
-=======
         if self._regmode==2:
             return self.invProb.reg.objfcts[0](self.invProb.model, externalW=False)
         else:
             return self.invProb.reg.objfcts[self.Small[0]].objfcts[self.Small[1]](
                 self.invProb.model, externalW=False
             )
->>>>>>> 1e5f7cd2
 
     def ThetaTarget(self):
         maxdiff = 0.
@@ -2001,34 +1893,20 @@
     force_prior_increase_rate = 10.
 
     def initialize(self):
-<<<<<<< HEAD
-
-        # self.previous_phid = self.invProb.phi_d
-        self.previous_score = self.invProb.reg.objfcts[
-            0](self.invProb.model, externalW=False)
-        targetclass = np.r_[[isinstance(
-            dirpart, PetroTargetMisfit) for dirpart in self.inversion.directiveList.dList]]
-        if ~np.any(targetclass):
-            self.DMtarget = None
-=======
         # self.previous_phid = self.invProb.phi_d
         targetclass = np.r_[[isinstance(
             dirpart, PetroTargetMisfit) for dirpart in self.inversion.directiveList.dList]]
         if ~np.any(targetclass):
             raise Exception('You need to have a PetroTargetMisfit directives to use the PetroBetaReWeighting directive')
->>>>>>> 1e5f7cd2
         else:
             self.targetclass = np.where(targetclass)[0][-1]
             self.DMtarget = np.sum(
                 np.r_[self.dmisfit.multipliers] *
                 self.inversion.directiveList.dList[self.targetclass].DMtarget
             )
-<<<<<<< HEAD
-=======
             self.previous_score = copy.deepcopy(
                 self.inversion.directiveList.dList[self.targetclass].phims()
             )
->>>>>>> 1e5f7cd2
             self.previous_dmlist = self.inversion.directiveList.dList[
                 self.targetclass].dmlist
             self.CLtarget = self.inversion.directiveList.dList[
