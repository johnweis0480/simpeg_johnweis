import SimPEG as simpeg
import numpy as np
from SimPEG import NSEM
from scipy.constants import mu_0
import matplotlib.pyplot as plt

np.random.seed(1983)

def run(plotIt=True):
    """
        MT: 1D: Inversion
        =================

        Forward model 1D MT data.
        Setup and run a MT 1D inversion.

    """

    ## Setup the forward modeling
    # Setting up 1D mesh and conductivity models to forward model data.
    # Frequency
    nFreq = 26
    freqs = np.logspace(2,-3,nFreq)
    # Set mesh parameters
    ct = 10
    air = simpeg.Utils.meshTensor([(ct,25,1.4)])
    core = np.concatenate( (  np.kron(simpeg.Utils.meshTensor([(ct,10,-1.3)]),np.ones((5,))) , simpeg.Utils.meshTensor([(ct,5)]) ) )
    bot = simpeg.Utils.meshTensor([(core[0],25,-1.4)])
    x0 = -np.array([np.sum(np.concatenate((core,bot)))])
    # Make the model
    m1d = simpeg.Mesh.TensorMesh([np.concatenate((bot,core,air))], x0=x0)

    # Setup model varibles
    active = m1d.vectorCCx<0.
    layer1 = (m1d.vectorCCx<-500.) & (m1d.vectorCCx>=-800.)
    layer2 = (m1d.vectorCCx<-3500.) & (m1d.vectorCCx>=-5000.)
    # Set the conductivity values
    sig_half = 1e-2
    sig_air = 1e-8
    sig_layer1 = .2
    sig_layer2 = .2
    # Make the true model
    sigma_true = np.ones(m1d.nCx)*sig_air
    sigma_true[active] = sig_half
    sigma_true[layer1] = sig_layer1
    sigma_true[layer2] = sig_layer2
    # Extract the model
    m_true = np.log(sigma_true[active])
    # Make the background model
    sigma_0 = np.ones(m1d.nCx)*sig_air
    sigma_0[active] = sig_half
    m_0 = np.log(sigma_0[active])

    # Set the mapping
    actMap = simpeg.Maps.InjectActiveCells(m1d, active, np.log(1e-8), nC=m1d.nCx)
    mappingExpAct = simpeg.Maps.ExpMap(m1d) * actMap

    ## Setup the layout of the survey, set the sources and the connected receivers
    # Receivers
    rxList = []
    for rxType in ['z1dr','z1di']:
        rxList.append(NSEM.Rx(simpeg.mkvc(np.array([-0.5]),2).T,rxType))
    # Source list
    srcList =[]
    for freq in freqs:
            srcList.append(NSEM.SrcNSEM.polxy_1Dprimary(rxList,freq))
    # Make the survey
    survey = NSEM.Survey(srcList)
    survey.mtrue = m_true

    ## Set the problem
    problem = NSEM.Problem1D_ePrimSec(m1d,sigmaPrimary=sigma_0,mapping=mappingExpAct)
    problem.pair(survey)

    ## Forward model data
    # Project the data
    survey.dtrue = survey.dpred(m_true)
    survey.dobs = survey.dtrue + 0.01*abs(survey.dtrue)*np.random.randn(*survey.dtrue.shape)

    if plotIt:
<<<<<<< HEAD
        fig = NSEM.Utils.dataUtils.plotMT1DModelData(problem,[])
=======
        fig = MT.Utils.dataUtils.plotMT1DModelData(problem, [m_0])
>>>>>>> 719fe77c
        fig.suptitle('Target - smooth true')


    # Assign uncertainties
    std = 0.025 # 5% std
    survey.std = np.abs(survey.dobs*std)
    # Assign the data weight
    Wd = 1./survey.std

    ## Setup the inversion proceedure
    # Define a counter
    C =  simpeg.Utils.Counter()
    # Set the optimization
    opt = simpeg.Optimization.ProjectedGNCG(maxIter = 25)
    opt.counter = C
    opt.lower = np.log(1e-4)
    opt.upper = np.log(5)
    opt.LSshorten = 0.1
    opt.remember('xc')
    # Data misfit
    dmis = simpeg.DataMisfit.l2_DataMisfit(survey)
    dmis.Wd = Wd
    # Regularization - with a regularization mesh
    regMesh = simpeg.Mesh.TensorMesh([m1d.hx[active]],m1d.x0)
    reg = simpeg.Regularization.Tikhonov(regMesh)
    reg.mrefInSmooth = True
    reg.alpha_s = 1e-1
    reg.alpha_x = 1.

    # Inversion problem
    invProb = simpeg.InvProblem.BaseInvProblem(dmis, reg, opt)
    invProb.counter = C
    # Beta cooling
    beta = simpeg.Directives.BetaSchedule()
    beta.coolingRate = 4.
    beta.coolingFactor = 4.
    betaest = simpeg.Directives.BetaEstimate_ByEig(beta0_ratio=100.)
    betaest.beta0 = 1.
    targmis = simpeg.Directives.TargetMisfit()
    targmis.target = survey.nD
    # Create an inversion object
    inv = simpeg.Inversion.BaseInversion(invProb, directiveList=[beta,betaest,targmis])

    ## Run the inversion
    mopt = inv.run(m_0)

    if plotIt:
        fig = NSEM.Utils.dataUtils.plotMT1DModelData(problem,[mopt])
        fig.suptitle('Target - smooth true')
        fig.axes[0].set_ylim([-10000,500])
        plt.show()

if __name__ == '__main__':
    run()<|MERGE_RESOLUTION|>--- conflicted
+++ resolved
@@ -78,11 +78,7 @@
     survey.dobs = survey.dtrue + 0.01*abs(survey.dtrue)*np.random.randn(*survey.dtrue.shape)
 
     if plotIt:
-<<<<<<< HEAD
         fig = NSEM.Utils.dataUtils.plotMT1DModelData(problem,[])
-=======
-        fig = MT.Utils.dataUtils.plotMT1DModelData(problem, [m_0])
->>>>>>> 719fe77c
         fig.suptitle('Target - smooth true')
 
 
