--- conflicted
+++ resolved
@@ -1,13 +1,3 @@
-<<<<<<< HEAD
-import Utils
-import Survey
-import Models
-import numpy as np
-import scipy.sparse as sp
-import Maps
-import Mesh
-from Fields import Fields, TimeFields
-=======
 from __future__ import print_function
 from . import Utils
 from . import Survey
@@ -20,9 +10,6 @@
 
 Solver = Utils.SolverUtils.Solver
 
->>>>>>> f8b0ea53
-
-Solver = Utils.SolverUtils.Solver
 
 class BaseProblem(object):
     """
