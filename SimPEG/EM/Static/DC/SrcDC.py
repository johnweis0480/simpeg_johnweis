--- conflicted
+++ resolved
@@ -12,6 +12,7 @@
     """
     Base DC source
     """
+
     current = 1.0
     loc = None
     _q = None
@@ -56,24 +57,11 @@
 
 
 class Pole(BaseSrc):
-    """
-    Pole source
-    """
 
     def __init__(self, rxList, loc, **kwargs):
         BaseSrc.__init__(self, rxList, loc=loc, **kwargs)
 
     def eval(self, prob):
-<<<<<<< HEAD
-        if prob._formulation == 'HJ':
-            inds = closestPoints(prob.mesh, self.loc)
-            q = np.zeros(prob.mesh.nC)
-            q[inds] = self.current * np.r_[1.]
-        elif prob._formulation == 'EB':
-            q = prob.mesh.getInterpolationMat(self.loc, locType='N').todense()
-            q = self.current * mkvc(q)
-        return q
-=======
         if self._q is not None:
             return self._q
         else:
@@ -86,5 +74,4 @@
                     self.loc, locType='N'
                     ).todense()
                 self._q = self.current * mkvc(q)
-            return self._q
->>>>>>> b44e2bde
+            return self._q