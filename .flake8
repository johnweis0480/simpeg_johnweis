# -----------------------------
# Configuration file for flake8
# -----------------------------

# Configure flake8
# ----------------
[flake8]
extend-ignore =
    # Default ignores by flake (added here for when ignore gets overwritten)
    E121,E123,E126,E226,E24,E704,W503,W504,
    # Too many leading '#' for block comment
    E266,
    # Line too long (82 > 79 characters)
    E501,
    # Do not use variables named 'I', 'O', or 'l'
    E741,
    # Line break before binary operator (conflicts with black)
    W503,
    # Ignore spaces before a colon (Black handles it)
    E203,
exclude =
    .git,
    __pycache__,
    .ipynb_checkpoints,
    setup.py,
    docs/conf.py,
    docs/_build/,
per-file-ignores =
    # disable unused-imports errors on __init__.py
    __init__.py: F401
exclude-from-doctest =
    # Don't check style in docstring of test functions
    tests
# Define flake rules that will be ignored for now. Every time a new warning is
# solved througout the entire project, it should be removed to this list.
ignore =
    # assertRaises(Exception): should be considered evil
    B017,
    # No explicit stacklevel argument found.
    B028,
    # Missing docstring in public module
    D100,
    # Missing docstring in public class
    D101,
    # Missing docstring in public method
    D102,
    # Missing docstring in public function
    D103,
    # Missing docstring in public package
    D104,
    # Missing docstring in magic method
    D105,
    # Missing docstring in __init__
    D107,
    # One-line docstring should fit on one line with quotes
    D200,
    # No blank lines allowed before function docstring
    D201,
    # No blank lines allowed after function docstring
    D202,
    # 1 blank line required between summary line and description
    D205,
    # Docstring is over-indented
    D208,
    # Multi-line docstring closing quotes should be on a separate line
    D209,
    # No whitespaces allowed surrounding docstring text
    D210,
    # No blank lines allowed before class docstring
    D211,
    # Use """triple double quotes"""
    D300,
    # First line should end with a period
    D400,
    # First line should be in imperative mood; try rephrasing
    D401,
    # First line should not be the function's "signature"
    D402,
    # First word of the first line should be properly capitalized
    D403,
    # No blank lines allowed between a section header and its content
    D412,
    # Section has no content
    D414,
    # Docstring is empty
    D419,
    # module level import not at top of file
    E402,
<<<<<<< HEAD
    # comparison to None should be ‘if cond is None:’
    E711,
    # do not assign a lambda expression, use a def
    E731,
    # '...'.format(...) has unused named argument(s): %s
    F522,
    # '...'.format(...) has unused arguments at position(s): %s
    F523,
    # '...'.format(...) is missing argument(s) for placeholder(s): %s
    F524,
    # f-string is missing placeholders
    F541,
=======
    # 'from %s import *' used; unable to detect undefined names
    F403,
    # %r may be undefined, or defined from star imports: %s
    F405,
>>>>>>> 9e082379
    # redefinition of unused %r from line %r
    F811,
    # undefined name %r
    F821,
    # Block quote ends without a blank line; unexpected unindent.
    RST201,
    # Definition list ends without a blank line; unexpected unindent.
    RST203,
    # Field list ends without a blank line; unexpected unindent.
    RST206,
    # Inline strong start-string without end-string.
    RST210,
    # Title underline too short.
    RST212,
    # Inline emphasis start-string without end-string.
    RST213,
    # Inline interpreted text or phrase reference start-string without end-string.
    RST215,
    # Inline substitution_reference start-string without end-string.
    RST219,
    # Unexpected indentation.
    RST301,
    # Unknown directive type "*".
    RST303,
    # Unknown interpreted text role "*".
    RST304,
    # Error in "*" directive:
    RST307,
    # Previously unseen severe error, not yet assigned a unique code.
    RST499,
    # trailing whitespace
    W291,
    # blank line contains whitespace
    W293,


# Configure flake8-rst-docstrings
# -------------------------------
# Add some roles used in our docstrings
rst-roles =
    class,
    func,
    mod,
    meth,
    ref,<|MERGE_RESOLUTION|>--- conflicted
+++ resolved
@@ -86,25 +86,6 @@
     D419,
     # module level import not at top of file
     E402,
-<<<<<<< HEAD
-    # comparison to None should be ‘if cond is None:’
-    E711,
-    # do not assign a lambda expression, use a def
-    E731,
-    # '...'.format(...) has unused named argument(s): %s
-    F522,
-    # '...'.format(...) has unused arguments at position(s): %s
-    F523,
-    # '...'.format(...) is missing argument(s) for placeholder(s): %s
-    F524,
-    # f-string is missing placeholders
-    F541,
-=======
-    # 'from %s import *' used; unable to detect undefined names
-    F403,
-    # %r may be undefined, or defined from star imports: %s
-    F405,
->>>>>>> 9e082379
     # redefinition of unused %r from line %r
     F811,
     # undefined name %r
